--- conflicted
+++ resolved
@@ -553,15 +553,11 @@
             sh "mypy tuna/miopen/subcmd/import_configs.py --ignore-missing-imports --follow-imports=skip"
             sh "mypy tuna/miopen/parse_miopen_args.py --ignore-missing-imports --follow-imports=skip"
             sh "mypy tuna/yaml_parser.py --ignore-missing-imports --follow-imports=skip"
-<<<<<<< HEAD
             sh "mypy tuna/miopen/worker/fin_class.py --ignore-missing-imports --follow-imports=skip"
             sh "mypy tuna/miopen/worker/fin_eval.py --ignore-missing-imports --follow-imports=skip"
             sh "mypy tuna/utils/db_utility.py --ignore-missing-imports --follow-imports=skip"
             sh "mypy tuna/worker_interface.py --ignore-missing-imports --follow-imports=skip"
-            sh "yamllint tuna/miopen/*.yaml"
-=======
             sh "yamllint tuna/miopen/yaml_files/*.yaml"
->>>>>>> ff1cea3f
             sh "yamllint tuna/example/*.yaml"
           }
     }
