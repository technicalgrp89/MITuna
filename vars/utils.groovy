import groovy.transform.Field

@Field String job_lim = "-A miopenConvolutionAlgoGEMM "

def rocmnode(name) {
    def node_name = 'tunatest'
    if(name == 'fiji') {
        node_name = 'tunatest && fiji';
    } else if(name == 'vega') {
        node_name = 'tunatest && vega';
    } else if(name == 'vega10') {
        node_name = 'tunatest && vega10';
    } else if(name == 'vega20') {
        node_name = 'tunatest && vega20';
    } else if(name == 'gfx908') {
        node_name = 'gfx908';
    } else {
        node_name = name
    }
    return node_name
}


def runsql(query) {
    echo "query: ${query}"
    def cmd = $/mysql --protocol tcp -h ${db_host} -u ${db_user} -p${db_password} "${db_name}" -e "${query}" -N -s /$
    def res = sh (script: "${cmd}", returnStdout: true).trim()
    return res
}

def buildSchema(){
    env.TUNA_DB_HOSTNAME = "${db_host}"
    env.TUNA_DB_NAME="${db_name}"
    env.TUNA_DB_USER_NAME="${db_user}"
    env.TUNA_DB_PASSWORD="${db_password}"
    env.gateway_ip = "${gateway_ip}"
    env.gateway_port = "${gateway_port}"
    env.gateway_user = "${gateway_user}"
    def cmd = $/mysql --protocol tcp -h ${db_host} -u ${db_user} -p${db_password} /$
    def drop_sql = $/  "DROP DATABASE IF EXISTS ${db_name};" /$
    def create_sql = $/ "CREATE DATABASE ${db_name};"/$
    sh "${cmd} -e ${drop_sql}"
    sh "${cmd} -e ${create_sql}"
    sh "./tuna/miopen/db/build_schema.py"
}

def cleanup() {
    def cmd = $/mysql --protocol tcp -h ${db_host} -u ${db_user} -p${db_password}  -e "DROP DATABASE IF EXISTS ${db_name}"/$
    sh "${cmd}"        
}

def getMachine() {
    def arch, cu, count
    for(String arch_cu :  sh(script:'bin/arch_cu.sh', returnStdout: true).split("\n")) { // is multiline
        (arch, cu, count) = arch_cu.tokenize('-')
        break
    }
    return [arch, cu]
}

def addMachine(arch, num_cu, machine_ip, machine_local_ip, username, pwd, port) {
    runsql("TRUNCATE machine;")
// TODO: this should come from different nodes
    runsql("INSERT INTO machine(hostname, local_ip, local_port,  avail_gpus, user, password, port, arch, num_cu, available, ipmi_inaccessible) VALUES(\'${machine_ip}\', \'${machine_local_ip}\', 22, \'0,1,2,3\', \'${username}\', \'${pwd}\', ${port}, \'${arch}\', ${num_cu}, TRUE, TRUE)" )
}


def addJobs() {
}

def finSolvers(){
    def tuna_docker = docker.build("ci-tuna:${branch_id}", "--build-arg FIN_TOKEN=${FIN_TOKEN} --build-arg BACKEND=HIPNOGPU .")
    /*
    Note: Does not need
            GPUs
    */
    tuna_docker.inside("--network host  --dns 8.8.8.8 ") {
        env.TUNA_DB_HOSTNAME = "${db_host}"
        env.TUNA_DB_NAME="${db_name}"
        env.TUNA_DB_USER_NAME="${db_user}"
        env.TUNA_DB_PASSWORD="${db_password}"
        env.gateway_ip = "${gateway_ip}"
        env.gateway_port = "${gateway_port}"
        env.gateway_user = "${gateway_user}"
        env.PYTHONPATH=env.WORKSPACE
        env.PATH="${env.WORKSPACE}/tuna:${env.PATH}"
        buildSchema()

        sh "ls /opt/rocm/bin/fin"
        sh "ls /opt/rocm/bin/"
        sh "./tuna/go_fish.py miopen --update_solvers"
        def num_solvers = runsql("SELECT count(*) from solver;")
        println "Number of solvers: ${num_solvers}"
        if (num_solvers.toInteger() == 0){
            error("Unable to add solvers from Fin")
        }
    }
}

def finApplicability(){
    def tuna_docker = docker.build("ci-tuna:${branch_id}", "--build-arg FIN_TOKEN=${FIN_TOKEN} --build-arg BACKEND=HIPNOGPU .")
    tuna_docker.inside("--network host  --dns 8.8.8.8") {
        checkout scm
        env.TUNA_DB_HOSTNAME = "${db_host}"
        env.TUNA_DB_NAME="${db_name}"
        env.TUNA_DB_USER_NAME="${db_user}"
        env.TUNA_DB_PASSWORD="${db_password}"
        env.gateway_ip = "${gateway_ip}"
        env.gateway_port = "${gateway_port}"
        env.gateway_user = "${gateway_user}"
        env.PYTHONPATH=env.WORKSPACE
        env.PATH="${env.WORKSPACE}/tuna:${env.PATH}"

        sh "./tuna/go_fish.py miopen --init_session -l new_session --arch gfx908 --num_cu 120"
        def sesh1 = 1 //runsql("select id from session order by id asc limit 1")
        sh "./tuna/go_fish.py miopen --init_session -l new_session2 --arch gfx908 --num_cu 120"
        def sesh2 = 2 //runsql("select id from session order by id desc limit 1")

        sh "./tuna/go_fish.py miopen import_configs --add_model Alexnet --md_version 1"
        sh "./tuna/go_fish.py miopen import_configs --add_framework Pytorch --fw_version 1"
        sh "./tuna/go_fish.py miopen import_configs -t recurrent_${branch_id} --mark_recurrent -f utils/recurrent_cfgs/alexnet_4jobs.txt --model Alexnet --md_version 1 --framework Pytorch --fw_version 1"

        sh "./tuna/go_fish.py miopen import_configs --add_model Resnet50 --md_version 1"
        sh "./tuna/go_fish.py miopen import_configs -t recurrent_${branch_id} --mark_recurrent -f utils/recurrent_cfgs/resnet50_4jobs.txt --model Resnet50 --md_version 1 --framework Pytorch --fw_version 1"

        sh "./tuna/go_fish.py miopen import_configs -t recurrent_${branch_id}_nhwc --mark_recurrent -f utils/configs/conv_configs_NHWC.txt --model Resnet50 --md_version 1 --framework Pytorch --fw_version 1"
        sh "./tuna/go_fish.py miopen import_configs -t recurrent_${branch_id}_nchw --mark_recurrent -f utils/configs/conv_configs_NCHW.txt --model Resnet50 --md_version 1 --framework Pytorch --fw_version 1"
        runsql("TRUNCATE table conv_solver_applicability")

        def num_cfg = runsql("SELECT count(*) from conv_config;")
        println "Count(*) conv_config table: ${num_cfg}"
        sh "./tuna/go_fish.py miopen --update_applicability --session_id ${sesh1}"
        def num_solvers = runsql("SELECT count(*) from solver;")
        println "Number of solvers: ${num_solvers}"
        def num_sapp = runsql("SELECT count(*) from conv_solver_applicability where session=${sesh1};")
        println "Count(*) conv_solver_applicability table: ${num_sapp}"
        if (num_sapp.toInteger() == 0){
            error("Unable to get applicability from Fin for convolution")
        }

        sh "./tuna/go_fish.py miopen import_configs -t recurrent_${branch_id}_bn --mark_recurrent -f utils/configs/batch_norm.txt -C batch_norm --model Resnet50 --md_version 1 --framework Pytorch --fw_version 1"
        runsql("TRUNCATE table bn_solver_applicability")
        def num_bn = runsql("SELECT count(*) from bn_config;")
        println "Count(*) bn_config table: ${num_bn}"

        sh "./tuna/go_fish.py miopen --update_applicability --session_id ${sesh2} -C batch_norm"
        def num_sapp_bn = runsql("SELECT count(*) from bn_solver_applicability where session=${sesh2};")
        println "Count(*) bn_solver_applicability table: ${num_sapp_bn}"
        if (num_sapp_bn.toInteger() == 0){
            error("Unable to get applicability from Fin for batch norm")
        }
    }
}

def finFindCompile(){
    def tuna_docker = docker.build("ci-tuna:${branch_id}", "--build-arg FIN_TOKEN=${FIN_TOKEN} --build-arg BACKEND=HIPNOGPU .")
    tuna_docker.inside("--network host  --dns 8.8.8.8 ") {
        env.TUNA_DB_HOSTNAME = "${db_host}"
        env.TUNA_DB_NAME="${db_name}"
        env.TUNA_DB_USER_NAME="${db_user}"
        env.TUNA_DB_PASSWORD="${db_password}"
        env.PYTHONPATH=env.WORKSPACE
        env.gateway_ip = "${gateway_ip}"
        env.gateway_port = "${gateway_port}"
        env.gateway_user = "${gateway_user}"
        env.PATH="${env.WORKSPACE}/tuna:${env.PATH}"
        def sesh1 = runsql("select id from session order by id asc limit 1")

        sh "./tuna/go_fish.py miopen import_configs -t recurrent_${branch_id} --mark_recurrent -f utils/recurrent_cfgs/alexnet_4jobs.txt --model Resnet50 --md_version 1 --framework Pytorch --fw_version 1"
        def num_cfg = runsql("SELECT count(*) from conv_config;")
        println "Count(*) conv_config table: ${num_cfg}"
        runsql("delete from conv_job;")
        runsql("alter table conv_job AUTO_INCREMENT=1;")
        sh "./tuna/miopen/subcmd/load_job.py -l finFind_${branch_id} --all_configs --fin_steps \"miopen_find_compile, miopen_find_eval\" --session_id ${sesh1} ${job_lim}"
        def num_jobs = runsql("SELECT count(*) from conv_job WHERE reason = 'finFind_${branch_id}';").toInteger()
        sh "./tuna/go_fish.py miopen --fin_steps miopen_find_compile -l finFind_${branch_id} --session_id ${sesh1}"
        def num_compiled_jobs = runsql("SELECT count(*) from conv_job WHERE reason = 'finFind_${branch_id}' AND state = 'compiled';").toInteger()
        sh "echo ${num_compiled_jobs} == ${num_jobs}"
        if (num_compiled_jobs != num_jobs){
            error("Unable to compile find jobs using Fin")
        }
        
        sh "./tuna/go_fish.py miopen import_configs -t recurrent_${branch_id}_nhwc --mark_recurrent -f utils/configs/conv_configs_NHWC.txt --model Resnet50 --md_version 1 --framework Pytorch --fw_version 1"
        def num_cfg_nhwc = runsql("SELECT count(*) from conv_config;")
        println "Count(*) conv_config table: ${num_cfg_nhwc}"
        //runsql("delete from conv_job;")
        //runsql("alter table conv_job AUTO_INCREMENT=1;")
        sh "./tuna/miopen/subcmd/load_job.py -l finFind_${branch_id}_nhwc -t recurrent_${branch_id}_nhwc --fin_steps \"miopen_find_compile, miopen_find_eval\" --session_id ${sesh1} ${job_lim}"
        def num_jobs_nhwc = runsql("SELECT count(*) from conv_job WHERE reason = 'finFind_${branch_id}_nhwc';").toInteger()
        sh "./tuna/go_fish.py miopen --fin_steps miopen_find_compile -l finFind_${branch_id}_nhwc --session_id ${sesh1}"
        def num_compiled_jobs_nhwc = runsql("SELECT count(*) from conv_job WHERE reason = 'finFind_${branch_id}_nhwc' AND state = 'compiled';").toInteger()
        sh "echo ${num_compiled_jobs_nhwc} == ${num_jobs_nhwc}"
        if (num_compiled_jobs_nhwc != num_jobs_nhwc){
            error("Unable to compile find jobs using Fin")
        }
        sh "./tuna/go_fish.py miopen import_configs -t recurrent_${branch_id}_nchw --mark_recurrent -f utils/configs/conv_configs_NCHW.txt --model Resnet50 --md_version 1 --framework Pytorch --fw_version 1"
        def num_cfg_nchw = runsql("SELECT count(*) from conv_config;")
        println "Count(*) conv_config table: ${num_cfg_nchw}"
        sh "./tuna/miopen/subcmd/load_job.py -l finFind_${branch_id}_nchw -t recurrent_${branch_id}_nchw --fin_steps \"miopen_find_compile, miopen_find_eval\" --session_id ${sesh1} ${job_lim}"
        def num_jobs_nchw = runsql("SELECT count(*) from conv_job WHERE reason = 'finFind_${branch_id}_nchw';").toInteger()
        sh "./tuna/go_fish.py miopen --fin_steps miopen_find_compile -l finFind_${branch_id}_nchw --session_id ${sesh1}"
        def num_compiled_jobs_nchw = runsql("SELECT count(*) from conv_job WHERE reason = 'finFind_${branch_id}_nchw' AND state = 'compiled';").toInteger()
        sh "echo ${num_compiled_jobs_nchw} == ${num_jobs_nchw}"
        if (num_compiled_jobs_nchw != num_jobs_nchw){
            error("Unable to compile find jobs using Fin")
        }
    }
}


def finFindEval(){
    def tuna_docker = docker.build("ci-tuna:${branch_id}", "--build-arg FIN_TOKEN=${FIN_TOKEN} --build-arg BACKEND=HIP .")
    tuna_docker.inside("--network host  --dns 8.8.8.8 ${docker_args}") {
        env.TUNA_DB_HOSTNAME = "${db_host}"
        env.TUNA_DB_NAME="${db_name}"
        env.TUNA_DB_USER_NAME="${db_user}"
        env.TUNA_DB_PASSWORD="${db_password}"
        env.gateway_ip = "${gateway_ip}"
        env.gateway_port = "${gateway_port}"
        env.gateway_user = "${gateway_user}"
        env.PYTHONPATH=env.WORKSPACE
        env.PATH="${env.WORKSPACE}/tuna:${env.PATH}"
        def sesh1 = runsql("select id from session order by id asc limit 1")

        def num_jobs = runsql("SELECT count(*) from conv_job WHERE reason = 'finFind_${branch_id}' AND state = 'compiled';").toInteger()
        sh "./tuna/go_fish.py miopen --fin_steps miopen_find_eval -l finFind_${branch_id} --session_id ${sesh1}"
        def num_evaluated_jobs = runsql("SELECT count(*) from conv_job WHERE reason = 'finFind_${branch_id}' AND state = 'evaluated';").toInteger()
        sh "echo ${num_evaluated_jobs} == ${num_jobs}"
        if (num_evaluated_jobs != num_jobs){
            error("Unable to evaluate find jobs using Fin")
        }
        def MIOPEN_BRANCH = runsql("SELECT miopen_v from session WHERE id=1;")
        def fdb_file = sh(script: "./tuna/miopen/subcmd/export_db.py -a ${arch} -n ${num_cu} -f --session_id ${sesh1}", returnStdout: true)
        archiveArtifacts  "${fdb_file}"
        def kdb_file = sh(script: "./tuna/miopen/subcmd/export_db.py -a ${arch} -n ${num_cu} -k --session_id ${sesh1}", returnStdout: true)
        archiveArtifacts "${kdb_file}"

        def num_jobs_nhwc = runsql("SELECT count(*) from conv_job WHERE reason = 'finFind_${branch_id}_nhwc' AND state = 'compiled';").toInteger()
        sh "./tuna/go_fish.py miopen --fin_steps miopen_find_eval -l finFind_${branch_id}_nhwc --session_id ${sesh1}"
        def fdb_file_nhwc = sh(script: "./tuna/miopen/subcmd/export_db.py -a ${arch} -n ${num_cu} -f --session_id ${sesh1} --filename fdb_nhwc", returnStdout: true)
        def num_evaluated_jobs_nhwc = runsql("SELECT count(*) from conv_job WHERE reason = 'finFind_${branch_id}_nhwc' AND state = 'evaluated';").toInteger()
        sh "echo ${num_evaluated_jobs_nhwc} == ${num_jobs_nhwc}"
        if (num_evaluated_jobs_nhwc != num_jobs_nhwc){
            error("Unable to evaluate find jobs using Fin")
        }

        archiveArtifacts  "${fdb_file_nhwc}"
        def kdb_file_nhwc = sh(script: "./tuna/miopen/subcmd/export_db.py -a ${arch} -n ${num_cu} -k --session_id ${sesh1} --filename kdb_nhwc", returnStdout: true)
        archiveArtifacts "${kdb_file_nhwc}"

        def num_jobs_nchw = runsql("SELECT count(*) from conv_job WHERE reason = 'finFind_${branch_id}_nchw' AND state = 'compiled';").toInteger()
        sh "./tuna/go_fish.py miopen --fin_steps miopen_find_eval -l finFind_${branch_id}_nchw --session_id ${sesh1}"
        def fdb_file_nchw = sh(script: "./tuna/miopen/subcmd/export_db.py -a ${arch} -n ${num_cu} -f --session_id ${sesh1}", returnStdout: true)
        def num_evaluated_jobs_nchw = runsql("SELECT count(*) from conv_job WHERE reason = 'finFind_${branch_id}_nchw' AND state = 'evaluated';").toInteger()
        sh "echo ${num_evaluated_jobs_nchw} == ${num_jobs_nchw}"
        if (num_evaluated_jobs_nchw != num_jobs_nchw){
            error("Unable to evaluate find jobs using Fin")
        }

        archiveArtifacts  "${fdb_file_nchw}"
        def kdb_file_nchw = sh(script: "./tuna/miopen/subcmd/export_db.py -a ${arch} -n ${num_cu} -k --session_id ${sesh1}", returnStdout: true)
        archiveArtifacts "${kdb_file_nchw}"
    }
}
def buildTunaDocker(){
    // The purpose of this job is to ensure that the Tuna Docker is uptodate on the eval/build machine for the CI jobs
    checkout scm
    def tuna_docker = docker.build("ci-tuna:${branch_id}")
    tuna_docker.inside("--network host "){
        sh "pwd"
    }
}

def loadJobTest() {
    def tuna_docker = docker.build("ci-tuna:${branch_id}", "--build-arg FIN_TOKEN=${FIN_TOKEN} .")
    tuna_docker.inside("--network host  --dns 8.8.8.8 ${docker_args}") {
        env.TUNA_DB_HOSTNAME = "${db_host}"
        env.TUNA_DB_NAME="${db_name}"
        env.TUNA_DB_USER_NAME="${db_user}"
        env.TUNA_DB_PASSWORD="${db_password}"
        env.PYTHONPATH=env.WORKSPACE
        env.gateway_ip = "${gateway_ip}"
        env.gateway_port = "${gateway_port}"
        env.gateway_user = "${gateway_user}"
        env.PATH="${env.WORKSPACE}/tuna:${env.PATH}"
        // setup version table
        runsql("SELECT * from machine;")
        echo "${arch} : ${num_cu}"
        def sesh1 = 1 //runsql("select id from session order by id asc limit 1")
        def sesh2 = 2 //runsql("select id from session order by id desc limit 1")

        sh "./tuna/go_fish.py miopen import_configs -t recurrent_${branch_id} --mark_recurrent -f utils/recurrent_cfgs/alexnet_4jobs.txt --model Alexnet --md_version 1 --framework Pytorch --fw_version 1"
        sh "./tuna/go_fish.py miopen import_configs -t recurrent_${branch_id} --mark_recurrent -f utils/configs/conv_configs_NHWC.txt --model Resnet50 --md_version 1 --framework Pytorch --fw_version 1"
        def out = runsql("SELECT count(*) FROM conv_config_tags WHERE tag='recurrent_${branch_id}' ;")
        assert out.toInteger() > 0

        //reset job table
        runsql("DELETE FROM conv_job;")
        sh "./tuna/miopen/subcmd/load_job.py -t recurrent_${branch_id} -l recurrent_${branch_id} --session_id ${sesh1} ${job_lim}"
        out = runsql("SELECT count(*) FROM conv_job WHERE reason='recurrent_${branch_id}' and session=${sesh1} ;")
        assert out.toInteger() > 0

        sh "./tuna/go_fish.py miopen import_configs -t batch_norm_test -f utils/configs/batch_norm.txt -C batch_norm --model Resnet50 --md_version 1 --framework Pytorch --fw_version 1"
        // dump the added jobs for version 2
        def out_bn = runsql("SELECT count(*) FROM bn_config_tags WHERE tag='batch_norm_test' ;")
        assert out_bn.toInteger() > 0
        sh "./tuna/miopen/subcmd/load_job.py -t batch_norm_test -l batch_norm_test -C batch_norm --session_id ${sesh2}"
        out_bn = runsql("SELECT count(*) FROM bn_job WHERE reason='batch_norm_test' and session=${sesh2} ;")
        assert out_bn.toInteger() > 0

        //reset jobs and test load solver
        runsql("DELETE FROM conv_job;")
        //runsql("INSERT INTO solver(solver, valid) VALUES ('ConvHipImplicitGemmV4R1Fwd', 1);")
        runsql("INSERT IGNORE INTO conv_solver_applicability(valid, applicable, config, solver, session) VALUES (1, 1, 1, 26, 1);")
        runsql("INSERT IGNORE INTO conv_solver_applicability(valid, applicable, config, solver, session) VALUES (1, 2, 1, 26, 1);")
        runsql("INSERT IGNORE INTO conv_solver_applicability(valid, applicable, config, solver, session) VALUES (1, 3, 1, 26, 1);")
        sh "./tuna/miopen/subcmd/load_job.py -t recurrent_${branch_id} -l recurrent_${branch_id} -s ConvHipImplicitGemmV4R1Fwd --session_id ${sesh1}"
        out = runsql("SELECT count(*) FROM conv_job WHERE reason='recurrent_${branch_id}' and solver='ConvHipImplicitGemmV4R1Fwd' and session=${sesh1};")
        assert out.toInteger() > 0
    }
}

def solverAnalyticsTest(){
    def tuna_docker = docker.build("ci-tuna:${branch_id}", "--build-arg FIN_TOKEN=${FIN_TOKEN} --build-arg BACKEND=HIPNOGPU .")
    tuna_docker.inside("--network host  --dns 8.8.8.8") {
        checkout scm
        // enviornment setup
        env.TUNA_DB_HOSTNAME = "${db_host}"
        env.TUNA_DB_NAME="${db_name}"
        env.TUNA_DB_USER_NAME="${db_user}"
        env.TUNA_DB_PASSWORD="${db_password}"
        env.PYTHONPATH = env.WORKSPACE
        env.gateway_ip = "${gateway_ip}"
        env.gateway_port = "${gateway_port}"
        env.gateway_user = "${gateway_user}"
        env.PATH = "${env.WORKSPACE}/tuna:${env.PATH}"

        // install SolverAnalytics
        sh "rm -rf SolverAnalytics"
        sh "git clone https://${FIN_TOKEN}:x-oauth-basic@github.com/ROCmSoftwarePlatform/SolverAnalytics.git"

        // run SolverAnalytics tests
        sh "python3 ./SolverAnalytics/tests/clean_finddb_test.py"
        sh "python3 ./SolverAnalytics/tests/cli_test.py"
        sh "python3 ./SolverAnalytics/tests/generate_analytics_test.py"
        sh "python3 ./SolverAnalytics/tests/get_finddb_test.py"
        sh "python3 ./SolverAnalytics/tests/utils_test/df_tools_test.py"
        sh "python3 ./SolverAnalytics/tests/utils_test/fdb_key_utils_test.py"
        sh "python3 ./SolverAnalytics/tests/utils_test/helpers_test.py"
        sh "python3 ./SolverAnalytics/tests/utils_test/logging_test.py"
    }
}

def perfCompile() {
    def tuna_docker = docker.build("ci-tuna:${branch_id}", "--build-arg FIN_TOKEN=${FIN_TOKEN} --build-arg BACKEND=HIPNOGPU .")
    tuna_docker.inside("--network host --dns 8.8.8.8 ${docker_args} ") {
        env.TUNA_DB_HOSTNAME = "${db_host}"
        env.TUNA_DB_NAME="${db_name}"
        env.TUNA_DB_USER_NAME="${db_user}"
        env.TUNA_DB_PASSWORD="${db_password}"
        env.gateway_ip = "${gateway_ip}"
        env.gateway_port = "${gateway_port}"
        env.gateway_user = "${gateway_user}"
        env.TUNA_DOCKER_NAME="ci-tuna:${branch_id}"
        env.PYTHONPATH=env.WORKSPACE
        env.PATH="${env.WORKSPACE}/tuna:${env.PATH}"
        runsql("DELETE FROM conv_job;")
        def sesh1 = runsql("select id from session order by id asc limit 1")

        sh "./tuna/go_fish.py miopen import_configs -t alexnet_${branch_id} --mark_recurrent -f utils/recurrent_cfgs/alexnet_4jobs.txt --model Resnet50 --md_version 1 --framework Pytorch --fw_version 1"
        sh "./tuna/miopen/subcmd/load_job.py -t alexnet_${branch_id} -l alexnet_${branch_id} --session_id ${sesh1} --fin_steps miopen_perf_compile,miopen_perf_eval ${job_lim}"
        // Get the number of jobs
        def num_jobs = runsql("SELECT count(*) from conv_job where state = 'new' and reason = 'alexnet_${branch_id}'");
        sh "./tuna/go_fish.py miopen --fin_steps miopen_perf_compile -l alexnet_${branch_id} --session_id ${sesh1}"
        def compiled_jobs = runsql("SELECT count(*) from conv_job where state = 'compiled' and reason = 'alexnet_${branch_id}';")
        if(compiled_jobs.toInteger() == 0)
        {
            error("Unable to compile any jobs for alexnet")
        }

        sh "./tuna/go_fish.py miopen import_configs -t conv_${branch_id}_v2 --mark_recurrent -f utils/configs/conv_configs_NHWC.txt --model Resnet50 --md_version 1 --framework Pytorch --fw_version 1"
        sh "./tuna/go_fish.py miopen import_configs -t conv_${branch_id}_v2 --mark_recurrent -f utils/configs/conv_configs_NCHW.txt --model Resnet50 --md_version 1 --framework Pytorch --fw_version 1"
        sh "./tuna/miopen/subcmd/load_job.py -t conv_${branch_id}_v2 -l conv_${branch_id}_v2 --session_id ${sesh1} --fin_steps miopen_perf_compile,miopen_perf_eval ${job_lim}"
        // Get the number of jobs
        def num_conv_jobs = runsql("SELECT count(*) from conv_job where state = 'new' and reason = 'conv_${branch_id}_v2'");
        sh "./tuna/go_fish.py miopen --fin_steps miopen_perf_compile -l conv_${branch_id}_v2 --session_id ${sesh1}"
        def compiled_conv_jobs = runsql("SELECT count(*) from conv_job where state = 'compiled' and reason = 'conv_${branch_id}_v2';")
        if(compiled_conv_jobs.toInteger() == 0)
        {
            error("Unable to compile any conv jobs")
        }
        echo "${compiled_conv_jobs}"
    }
}

def perfEval_gfx908() {
    def tuna_docker = docker.build("ci-tuna:${branch_id}", "--build-arg FIN_TOKEN=${FIN_TOKEN} .")
    tuna_docker.inside("--network host --dns 8.8.8.8 ${docker_args} ") {
        env.TUNA_DB_HOSTNAME = "${db_host}"
        env.TUNA_DB_NAME="${db_name}"
        env.TUNA_DB_USER_NAME="${db_user}"
        env.TUNA_DB_PASSWORD="${db_password}"
        env.gateway_ip = "${gateway_ip}"
        env.gateway_port = "${gateway_port}"
        env.gateway_user = "${gateway_user}"
        env.TUNA_DOCKER_NAME="ci-tuna:${branch_id}"
        env.PYTHONPATH=env.WORKSPACE
        env.PATH="${env.WORKSPACE}/tuna:${env.PATH}"
        def sesh1 = runsql("select id from session order by id asc limit 1")

        def compiled_jobs = runsql("SELECT count(*) from conv_job where state = 'compiled' and reason = 'alexnet_${branch_id}';")
        sh "./tuna/go_fish.py miopen --fin_steps miopen_perf_eval -l alexnet_${branch_id} --session_id ${sesh1}"
        def eval_jobs = runsql("SELECT count(*) from conv_job where state = 'evaluated' and reason = 'alexnet_${branch_id}';")
        if(eval_jobs.toInteger() != compiled_jobs.toInteger())
        {
            error("Unable to eval all jobs for alexnet")
        }

        def compiled_conv_jobs = runsql("SELECT count(*) from conv_job where reason = 'conv_${branch_id}_v2' and state = 'compiled';")
        sh "./tuna/go_fish.py miopen --fin_steps miopen_perf_eval -l conv_${branch_id}_v2 --session_id ${sesh1}"
        def eval_conv_jobs = runsql("SELECT count(*) from conv_job where reason = 'conv_${branch_id}_v2' and state = 'evaluated';")
        def errored_conv_jobs = runsql("SELECT count(*) from conv_job where reason = 'conv_${branch_id}_v2' and state = 'errored';")
        if(eval_conv_jobs.toInteger() != compiled_conv_jobs.toInteger())
        {
            echo "#compiled jobs: ${compiled_conv_jobs}"
            echo "#evaluated jobs: ${eval_conv_jobs}"
            echo "#errored jobs: ${errored_conv_jobs}"
            error("Unable to eval all conv jobs")
        }

        def last_gold_v = runsql("SELECT max(golden_miopen_v) from conv_golden;")
        def next_gold_v = last_gold_v.toInteger() + 1
        sh "./tuna/miopen/subcmd/update_golden.py --session_id ${sesh1} --golden_v ${next_gold_v} --base_golden_v ${last_gold_v}"
        def golden_entries = runsql("SELECT count(*) from conv_golden where session= ${sesh1};")
        def fdb_entries = runsql("SELECT count(*) from conv_golden where session= ${sesh1};")
        if(golden_entries.toInteger() != fdb_entries.toInteger())
        {
            echo "#fdb jobs: ${fdb_entries}"
            echo "#goden jobs: ${golden_entries}"
            error("FDB entries and golden entries do not match")
        }
    }
}

def pytestSuite1() {
    def tuna_docker = docker.build("ci-tuna:${branch_id}_pytest1", "--build-arg FIN_TOKEN=${FIN_TOKEN} .")
    tuna_docker.inside("--network host  --dns 8.8.8.8") {
        env.TUNA_DB_HOSTNAME = "${db_host}"
        env.TUNA_DB_NAME="${db_name}"
        env.TUNA_DB_USER_NAME="${db_user}"
        env.TUNA_DB_PASSWORD="${db_password}"
        env.gateway_ip = "${gateway_ip}"
        env.gateway_port = "${gateway_port}"
        env.gateway_user = "${gateway_user}"
        env.TUNA_DOCKER_NAME="ci-tuna:${branch_id}_pytest1"
        env.PYTHONPATH=env.WORKSPACE
        env.PATH="${env.WORKSPACE}/tuna:${env.PATH}"
        addMachine(arch, num_cu, machine_ip, machine_local_ip, username, pwd, port)
        // download the latest perf db
        //runsql("DELETE FROM config_tags; DELETE FROM job; DELETE FROM config;")
        sshagent (credentials: ['bastion-ssh-key']) {   
           sh "coverage erase"              
           sh "python3 -m coverage run -a -m pytest tests/test_abort_file.py -s"
           sh "python3 -m coverage run -a -m pytest tests/test_analyze_parse_db.py -s"
           sh "python3 -m coverage run -a -m pytest tests/test_connection.py -s"
           // builder then evaluator in sequence
           sh "python3 -m coverage run -a -m pytest tests/test_importconfigs.py -s"
           sh "python3 -m coverage run -a -m pytest tests/test_machine.py -s"
           sh "python3 -m coverage run -a -m pytest tests/test_dbBase.py -s"
           sh "python3 -m coverage run -a -m pytest tests/test_driver.py -s"
           sh "python3 -m coverage run -a -m pytest tests/test_fin_class.py -s"
           sh "python3 -m coverage run -a -m pytest tests/test_fin_utils.py -s"
           sh "python3 -m coverage run -a -m pytest tests/test_add_session.py -s"
           sh "python3 -m coverage run -a -m pytest tests/test_merge_db.py -s"
           sh "python3 -m coverage run -a -m pytest tests/test_merge_db_functions.py -s"
           sh "python3 -m coverage run -a -m pytest tests/test_utility.py -s"
           sh "python3 -m coverage run -a -m pytest tests/test_example.py -s"
           sh "python3 -m coverage run -a -m pytest tests/test_yaml_parser.py -s"
           sh "coverage report -m "

           // The OBMC host used in the following test is down
           // sh "pytest tests/test_mmi.py "
        }
    }
}


def pytestSuite2() {
    def tuna_docker = docker.build("ci-tuna:${branch_id}_pytest2", "--build-arg FIN_TOKEN=${FIN_TOKEN} --build-arg BACKEND=HIPNOGPU .")
    tuna_docker.inside("--network host  --dns 8.8.8.8 ") {
        env.TUNA_DB_HOSTNAME = "${db_host}"
        env.TUNA_DB_NAME="${db_name}"
        env.TUNA_DB_USER_NAME="${db_user}"
        env.TUNA_DB_PASSWORD="${db_password}"
        env.gateway_ip = "${gateway_ip}"
        env.gateway_port = "${gateway_port}"
        env.gateway_user = "${gateway_user}"
        env.TUNA_DOCKER_NAME="ci-tuna:${branch_id}_pytest2"
        env.PYTHONPATH=env.WORKSPACE
        env.PATH="${env.WORKSPACE}/tuna:${env.PATH}"

        addMachine(arch, num_cu, machine_ip, machine_local_ip, username, pwd, port)
        // download the latest perf db
        //runsql("DELETE FROM config_tags; DELETE FROM job; DELETE FROM config;")
        sshagent (credentials: ['bastion-ssh-key']) {                 
           // test fin builder and test fin builder conv in sequence
           sh "python3 -m coverage run -a -m pytest tests/test_worker.py -s"
           sh "TUNA_LOGLEVEL=INFO python3 -m coverage run -a -m pytest tests/test_fin_builder.py -s"
           sh "coverage report -m"
        }
    }
}

def pytestSuit3AndCoverage(current_run, main_branch) {
    def tuna_docker = docker.build("ci-tuna:${branch_id}_pytest3", " --build-arg FIN_TOKEN=${FIN_TOKEN} --build-arg BACKEND=HIP .")
    tuna_docker.inside("--network host  --dns 8.8.8.8") {
        env.TUNA_DB_HOSTNAME = "${db_host}"
        env.TUNA_DB_NAME="${db_name}"
        env.TUNA_DB_USER_NAME="${db_user}"
        env.TUNA_DB_PASSWORD="${db_password}"
        env.gateway_ip = "${gateway_ip}"
        env.gateway_port = "${gateway_port}"
        env.gateway_user = "${gateway_user}"
        env.PYTHONPATH=env.WORKSPACE
        env.PATH="${env.WORKSPACE}/tuna:${env.PATH}"
        sshagent (credentials: ['bastion-ssh-key']) {                 
           sh "python3 -m coverage run -a -m pytest tests/test_fin_evaluator.py -s"
           sh "python3 -m coverage run -a -m pytest tests/test_update_golden.py -s"
           sh "coverage report -m"
           sh "python3 -m coverage json"
        }
        if (current_run == main_branch) {
            sh "python3 tests/covscripts/coverage.py ${main_branch}"
            archiveArtifacts artifacts: "${env.COVERAGE_ARTIFACT_FILE_NAME}", allowEmptyArchive: true, fingerprint: true
        } else {
        try {
            sh "echo ${main_branch}"
            sh "wget ${env.TUNA_COVERAGE_URL}/rk_coverage_auto/lastSuccessfulBuild/artifact/${env.COVERAGE_ARTIFACT_FILE_NAME}"
        } catch (Exception err) {
            currentBuild.result = 'SUCCESS'
        }
            sh "python3 tests/covscripts/coverage.py ${current_run}"
        }

    }
}

def runFormat() {
    node {
        checkout scm
        def tuna_docker = docker.build("ci-tuna:${branch_id}", "--build-arg FIN_TOKEN=${FIN_TOKEN} .")
        tuna_docker.inside("") {
            sh "yapf -d -r --style='{based_on_style: google, indent_width: 2}' tuna/ tests/ alembic/"
        }
    }
}

def runLint() {
    node {
          checkout scm
          def tuna_docker = docker.build("ci-tuna:${branch_id}", "--build-arg FIN_TOKEN=${FIN_TOKEN} .")
          tuna_docker.inside("") {
            sh "cd tuna && pylint -f parseable --max-args=8 --ignore-imports=no --indent-string='  ' *.py miopen/*.py example/*.py"
<<<<<<< HEAD
            //sh "cd tuna && find miopen/ -type f -name "*.py" | xargs pylint -f parseable --max-args=8 --ignore-imports=no --indent-string '  ' "
            //sh "cd tuna && pylint -f parseable --max-args=8 --ignore-imports=no --indent-string '  '  example/*.py *.py"
=======
            sh "mypy tuna/miopen/utils/config_type.py"
            sh "mypy tuna/connection.py --ignore-missing-imports"
>>>>>>> 31c23aad
            sh "mypy tuna/miopen/utils/analyze_parse_db.py --ignore-missing-imports"
            sh "mypy tuna/miopen/scripts/build_driver_cmd.py --ignore-missing-imports --follow-imports=skip"
            sh "mypy tuna/miopen/scripts/corrupt_configs.py --ignore-missing-imports --follow-imports=skip"
            sh "mypy tuna/miopen/subcmd/import_configs.py --ignore-missing-imports --follow-imports=skip"
            sh "mypy tuna/miopen/parse_miopen_args.py --ignore-missing-imports --follow-imports=skip"
            sh "mypy tuna/yaml_parser.py --ignore-missing-imports --follow-imports=skip"
            sh "mypy tuna/miopen/worker/fin_class.py --ignore-missing-imports --follow-imports=skip"
            sh "mypy tuna/miopen/worker/fin_eval.py --ignore-missing-imports --follow-imports=skip"
            sh "mypy tuna/utils/db_utility.py --ignore-missing-imports --follow-imports=skip"
            sh "mypy tuna/worker_interface.py --ignore-missing-imports --follow-imports=skip"
            sh "yamllint tuna/miopen/yaml_files/*.yaml"
            sh "yamllint tuna/example/*.yaml"
          }
    }
}

def getJobReason()
{
  def job_reason = "${branch_name}_${miopen_branch_name}_${env.BUILD_ID}"
  return job_reason
}


def killContainer() {
  sh "srun --no-kill -p ${partition} -N 1-10 -l bash -c 'docker container list | grep  ${tuna_docker_name} | sed \"s#  #^#g\" | tr -s ^ | cut -d ^ -f 6 | xargs -I _ docker container kill _'"
  sh "srun --no-kill -p ${partition} -N 1-10 -l bash -c 'docker system prune -f'"
}

def getDockerName(backend)
{
  def tuna_docker_name = "${docker_registry}/ci-tuna:${branch_name}_${backend}_${env.BUILD_ID}"
  return tuna_docker_name
}

def LoadJobs()
{ 
  def script_args = ''
  def new_label = ''
  if(params.job_label == '')
  {
      new_label = getJobReason()
  }
  else
  {
      new_label = params.job_label
  }
  script_args = script_args + ' -l ' + "${new_label}"
  if(params.cmd != '')
  {
      script_args = script_args + " --cmd ${params.cmd} "
  }
  if(params.stage == 'fin_find')
  {
      script_args = script_args + " --fin_steps \"miopen_find_compile, miopen_find_eval\""
  }
  else if(params.stage == 'perf')
  {
      script_args = script_args + " --fin_steps \"miopen_perf_compile, miopen_perf_eval\""
  }
  if(params.all_configs)
  {
      script_args = script_args + " --all_configs "
  }
  else
  {
      script_args = script_args + " -t ${params.config_tag} "
  }
  echo "${script_args}"

  def build_args = "--build-arg FIN_TOKEN=${FIN_TOKEN} --build-arg ROCMVERSION=${params.rocm_version} --build-arg OSDB_BKC_VERSION=${params.osdb_bkc_version} --build-arg BACKEND=HIPNOGPU --build-arg MIOPEN_BRANCH=${miopen_branch_name} --build-arg DB_NAME=${params.db_name} --build-arg DB_USER_NAME=${db_user} --build-arg DB_USER_PASSWORD=${db_password} --build-arg DB_HOSTNAME=${db_host} ."
  if(params.base_image != '')
  {
    build_args = build_args + " --build-arg BASEIMAGE=${params.base_image} --build-arg ROCM_PRE=1"
  }
  def docker_run_args = "--network host --dns 8.8.8.8 -e TUNA_DB_HOSTNAME=${db_host} -e TUNA_DB_NAME=${params.db_name} -e TUNA_DB_USER_NAME=${db_user} -e TUNA_DB_PASSWORD=${db_password} -e gateway_ip=${gateway_ip} -e gateway_port=${gateway_port} -e gateway_user=${gateway_user} -e TUNA_LOGLEVEL=${params.tuna_loglevel}"

  sh "echo ${build_args}"
  def tuna_docker = docker.build("${tuna_docker_name}", "${build_args} ." )
  tuna_docker.inside("${docker_run_args}") {
      env.PYTHONPATH=env.WORKSPACE
      env.PATH="${env.WORKSPACE}/tuna:${env.PATH}"
      env.TUNA_LOGLEVEL="${tuna_loglevel}" 

      echo "/tuna/tuna/miopen/subcmd/load_job.py --session_id ${params.session_id} ${script_args}"
      sh "python3 /tuna/tuna/miopen/subcmd/load_job.py --session_id ${params.session_id} ${script_args}"
  }
  tuna_docker.push()
}


def getSessionVals(session_id)
{
  String res = runsql("select arch, num_cu, rocm_v, miopen_v from session where id=${session_id};")

  def arch = res.split("[ \t]+")[0]
  def num_cu = res.split("[ \t]+")[1]
  def rocm_v = res.split("[ \t]+")[2]
  def miopen_v = res.split("[ \t]+")[3]
  echo "$arch $num_cu $rocm_v $miopen_v"

  def partition = "${arch}_${num_cu}"

  def osdb_bkc_version = ''
  def rocm_version = ''
  def subv_i = rocm_v.indexOf('-')
  def ver_len = rocm_v.length() - subv_i - 1
  if(ver_len > 3)
  {
    osdb_bkc_version=rocm_v.substring(subv_i+1)
  }
  else
  {
    rocm_version = rocm_v.substring(0, subv_i)
    //only use first 2 version numbers, eg 5.4, not 5.4.0
    fdot = rocm_version.indexOf('.')
    if(fdot > 0)
    {
      sdot = rocm_version.indexOf('.', fdot+1)
      if(sdot > 0)
      {
        rocm_version = rocm_version.substring(0, sdot)
      }
    }
  }

  subv_i = miopen_v.indexOf('-dirty')
  if(subv_i >= 0)
  {
    miopen_v = miopen_v.substring(0, subv_i)
  }

  return [partition, osdb_bkc_version, rocm_version, miopen_v]
}


def applicUpdate(){
  def tuna_docker
  (_, osdb_bkc_version, rocm_version, miopen_v) = getSessionVals(params.session_id)

  def build_args = "--build-arg FIN_TOKEN=${FIN_TOKEN} --network host --build-arg ROCMVERSION=${rocm_version} --build-arg OSDB_BKC_VERSION=${osdb_bkc_version} --build-arg BACKEND=${backend} --build-arg MIOPEN_BRANCH=${miopen_v} --build-arg DB_NAME=${params.db_name} --build-arg DB_USER_NAME=${params.db_user} --build-arg DB_USER_PASSWORD=${params.db_password} --build-arg DB_HOSTNAME=${params.db_host} --build-arg MIOPEN_USE_MLIR=${params.use_mlir}"

  if(params.base_image != '')
  {
    build_args = build_args + " --build-arg BASEIMAGE=${params.base_image} --build-arg ROCM_PRE=1"
  }
  sh "echo ${build_args}"

  tuna_docker = docker.build("${tuna_docker_name}", "${build_args} ." )
  tuna_docker.push()

  def docker_args = "--network host  --dns 8.8.8.8 -e TUNA_DB_HOSTNAME=${db_host} -e TUNA_DB_NAME=${params.db_name} -e TUNA_DB_USER_NAME=${db_user} -e TUNA_DB_PASSWORD=${db_password} -e gateway_ip=${gateway_ip} -e gateway_port=${gateway_port} -e gateway_user=${gateway_user} -e TUNA_LOGLEVEL=${params.tuna_loglevel}"

  def use_tag = ''
  if(params.config_tag != '')
  {
    use_tag = "-l '${params.config_tag}'"
  }

  if(params.UPDATE_SOLVERS)
  {
    sh "srun --no-kill -p build-only -N 1 -l bash -c 'docker run ${docker_args} ${tuna_docker_name} ./tuna/go_fish.py miopen --update_solvers'"
    def num_solvers = runsql("SELECT count(*) from solver;")
    println "Number of solvers: ${num_solvers}"
    if (num_solvers.toInteger() == 0){
        error("Unable to add solvers from Fin")
    }
  }
  if(params.UPDATE_APPLICABILITY)
  {
    sh "srun --no-kill -p build-only -N 1 -l bash -c 'docker run ${docker_args} ${tuna_docker_name} ./tuna/go_fish.py miopen --update_applicability --session_id ${params.session_id} ${use_tag}'"
    def num_sapp = runsql("SELECT count(*) from conv_solver_applicability where session=${params.session_id};")
    println "Session ${params.session_id} applicability: ${num_sapp}"
    if (num_sapp.toInteger() == 0){
      error("Unable to get applicability from Fin")
    }
  }

}


def compile()
{
  def tuna_docker
  (_, osdb_bkc_version, rocm_version, miopen_v) = getSessionVals(params.session_id)

  def build_args = " --network host --build-arg FIN_TOKEN=${FIN_TOKEN} --build-arg ROCMVERSION=${rocm_version} --build-arg OSDB_BKC_VERSION=${osdb_bkc_version} --build-arg BACKEND=${backend} --build-arg MIOPEN_BRANCH=${miopen_v} --build-arg DB_NAME=${params.db_name} --build-arg DB_USER_NAME=${params.db_user} --build-arg DB_USER_PASSWORD=${params.db_password} --build-arg DB_HOSTNAME=${params.db_host} --build-arg MIOPEN_USE_MLIR=${params.use_mlir}"

  if(params.base_image != '')
  {
    build_args = build_args + " --build-arg BASEIMAGE=${params.base_image} --build-arg ROCM_PRE=1"
  }

  sh "echo ${build_args}"
  tuna_docker = docker.build("${tuna_docker_name}", "${build_args} ." )

  tuna_docker.inside("--network host  --dns 8.8.8.8 ") {
      env.PYTHONPATH=env.WORKSPACE
      env.PATH="${env.WORKSPACE}/tuna:${env.PATH}"
      env.TUNA_LOGLEVEL="${tuna_loglevel}"
      sh "pwd"
  }
  // push the image 
  tuna_docker.push()
  env_list = params.env.split(' ')
  for(item in env_list)
  {
    if(item.replaceAll("\\s","") != "")
    {
      if(item.contains("="))
      {
        docker_args += " -e ${item}"
      }
      else
      {
        error "Not added to env: ${item}"
      }
    }
  }

  if(params.stage == 'perf')
  {
    docker_args += " --privileged --device=/dev/kfd --device /dev/dri:/dev/dri:rw --volume /dev/dri:/dev/dri:rw --group-add video"
  }

  def compile_cmd = ''
  if(params.stage == 'fin_find')
  {
    compile_cmd = '--fin_steps miopen_find_compile'
  }
  else
  {
    compile_cmd = '--fin_steps miopen_perf_compile'
  }
  if(params.dynamic_solvers_only)
  {
    compile_cmd += ' --dynamic_solvers_only'
  }

  // Run the jobs on the cluster
  sh "srun --no-kill -p ${partition} -N 1-10 -l bash -c 'docker run ${docker_args} ${tuna_docker_name} python3 /tuna/tuna/go_fish.py miopen ${compile_cmd} --session_id ${params.session_id}'"
}


def evaluate(params)
{
  def tuna_docker
  (partition, osdb_bkc_version, rocm_version, miopen_v) = getSessionVals(params.session_id)

  def build_args = " --network host --build-arg FIN_TOKEN=${FIN_TOKEN} --build-arg ROCMVERSION=${rocm_version} --build-arg OSDB_BKC_VERSION=${osdb_bkc_version} --build-arg BACKEND=HIP --build-arg MIOPEN_BRANCH=${miopen_v} --build-arg DB_NAME=${params.db_name} --build-arg DB_USER_NAME=${params.db_user} --build-arg DB_USER_PASSWORD=${params.db_password} --build-arg DB_HOSTNAME=${params.db_host} --build-arg MIOPEN_USE_MLIR=${params.use_mlir}"

  if(params.base_image != '')
  {
    build_args = build_args + " --build-arg BASEIMAGE=${params.base_image} --build-arg ROCM_PRE=1"
  }

  sh "echo ${build_args}"
  tuna_docker = docker.build("${tuna_docker_name}", "${build_args} ." )
  tuna_docker.push()

  env_list = params.env.split(' ')
  for(item in env_list)
  {
    if(item.replaceAll("\\s","") != "")
    {
      if(item.contains("="))
      {
        docker_args += " -e ${item}"
      }
      else
      {
        error "Not added to env: ${item}"
      }
    }
  }
  def eval_cmd = ''
  if(params.stage == 'fin_find')
  {
    eval_cmd = '--fin_steps miopen_find_eval'
  }
  else
  {
    eval_cmd = '--fin_steps miopen_perf_eval'
  }
  if(params.dynamic_solvers_only)
  {
    eval_cmd += ' --dynamic_solvers_only'
  }

  sh "srun --no-kill -p ${partition} -N 1-10 -l bash -c 'docker run ${docker_args} ${tuna_docker_name} python3 /tuna/tuna/go_fish.py miopen ${eval_cmd} --session_id ${params.session_id} || scontrol requeue \$SLURM_JOB_ID'"
}

def doxygen() {
    node {
          checkout scm
          def tuna_docker = docker.build("ci-tuna:${branch_id}", "--build-arg FIN_TOKEN=${FIN_TOKEN} .")
          tuna_docker.inside("") {
            sh "cd doc && doxygen Doxyfile"
            def empty = sh returnStdout: true, script: "ls doc | wc -l"
            echo "${empty}"
            if (empty.toInteger() == 0){
              error("Unable to generate Doxygen file")
            }
          }
    }
}
<|MERGE_RESOLUTION|>--- conflicted
+++ resolved
@@ -561,13 +561,10 @@
           def tuna_docker = docker.build("ci-tuna:${branch_id}", "--build-arg FIN_TOKEN=${FIN_TOKEN} .")
           tuna_docker.inside("") {
             sh "cd tuna && pylint -f parseable --max-args=8 --ignore-imports=no --indent-string='  ' *.py miopen/*.py example/*.py"
-<<<<<<< HEAD
+            sh "mypy tuna/miopen/utils/config_type.py"
+            sh "mypy tuna/connection.py --ignore-missing-imports"
             //sh "cd tuna && find miopen/ -type f -name "*.py" | xargs pylint -f parseable --max-args=8 --ignore-imports=no --indent-string '  ' "
             //sh "cd tuna && pylint -f parseable --max-args=8 --ignore-imports=no --indent-string '  '  example/*.py *.py"
-=======
-            sh "mypy tuna/miopen/utils/config_type.py"
-            sh "mypy tuna/connection.py --ignore-missing-imports"
->>>>>>> 31c23aad
             sh "mypy tuna/miopen/utils/analyze_parse_db.py --ignore-missing-imports"
             sh "mypy tuna/miopen/scripts/build_driver_cmd.py --ignore-missing-imports --follow-imports=skip"
             sh "mypy tuna/miopen/scripts/corrupt_configs.py --ignore-missing-imports --follow-imports=skip"
