import groovy.transform.Field

@Field String job_lim = "-A miopenConvolutionAlgoGEMM "

def rocmnode(name) {
    def node_name = 'tunatest'
    if(name == 'fiji') {
        node_name = 'tunatest && fiji';
    } else if(name == 'vega') {
        node_name = 'tunatest && vega';
    } else if(name == 'vega10') {
        node_name = 'tunatest && vega10';
    } else if(name == 'vega20') {
        node_name = 'tunatest && vega20';
    } else if(name == 'gfx908') {
        node_name = 'gfx908';
    } else {
        node_name = name
    }
    return node_name
}


def runsql(query) {
    echo "query: ${query}"
    def cmd = $/mysql --protocol tcp -h ${db_host} -u ${db_user} -p${db_password} "${db_name}" -e "${query}" -N -s /$
    def res = sh (script: "${cmd}", returnStdout: true).trim()
    return res
}

def buildSchema(){
    env.TUNA_DB_HOSTNAME = "${db_host}"
    env.TUNA_DB_NAME="${db_name}"
    env.TUNA_DB_USER_NAME="${db_user}"
    env.TUNA_DB_PASSWORD="${db_password}"
    env.gateway_ip = "${gateway_ip}"
    env.gateway_port = "${gateway_port}"
    env.gateway_user = "${gateway_user}"
    def cmd = $/mysql --protocol tcp -h ${db_host} -u ${db_user} -p${db_password} /$
    def drop_sql = $/  "DROP DATABASE IF EXISTS ${db_name};" /$
    def create_sql = $/ "CREATE DATABASE ${db_name};"/$
    sh "${cmd} -e ${drop_sql}"
    sh "${cmd} -e ${create_sql}"
    sh "./tuna/miopen/db_tables.py"
}

def cleanup() {
    def cmd = $/mysql --protocol tcp -h ${db_host} -u ${db_user} -p${db_password}  -e "DROP DATABASE IF EXISTS ${db_name}"/$
    sh "${cmd}"        
}

def getMachine() {
    def arch, cu, count
    for(String arch_cu :  sh(script:'bin/arch_cu.sh', returnStdout: true).split("\n")) { // is multiline
        (arch, cu, count) = arch_cu.tokenize('-')
        break
    }
    return [arch, cu]
}

def addMachine(arch, num_cu, machine_ip, machine_local_ip, username, pwd, port) {
    runsql("TRUNCATE machine;")
// TODO: this should come from different nodes
    runsql("INSERT INTO machine(hostname, local_ip, local_port,  avail_gpus, user, password, port, arch, num_cu, available, ipmi_inaccessible) VALUES(\'${machine_ip}\', \'${machine_local_ip}\', 22, \'0,1,2,3\', \'${username}\', \'${pwd}\', ${port}, \'${arch}\', ${num_cu}, TRUE, TRUE)" )
}


def addJobs() {
}

def finSolvers(){
    def tuna_docker = docker.build("ci-tuna:${branch_id}", "--build-arg FIN_TOKEN=${FIN_TOKEN} --build-arg BACKEND=HIPNOGPU .")
    /*
    Note: Does not need
            GPUs
    */
    tuna_docker.inside("--network host  --dns 8.8.8.8 ") {
        env.TUNA_DB_HOSTNAME = "${db_host}"
        env.TUNA_DB_NAME="${db_name}"
        env.TUNA_DB_USER_NAME="${db_user}"
        env.TUNA_DB_PASSWORD="${db_password}"
        env.gateway_ip = "${gateway_ip}"
        env.gateway_port = "${gateway_port}"
        env.gateway_user = "${gateway_user}"
        env.PYTHONPATH=env.WORKSPACE
        env.PATH="${env.WORKSPACE}/tuna:${env.PATH}"
        buildSchema()

        sh "ls /opt/rocm/bin/fin"
        sh "ls /opt/rocm/bin/"
        sh "./tuna/go_fish.py miopen --update_solvers"
        def num_solvers = runsql("SELECT count(*) from solver;")
        println "Number of solvers: ${num_solvers}"
        if (num_solvers.toInteger() == 0){
            error("Unable to add solvers from Fin")
        }
    }
}

def finApplicability(){
    def tuna_docker = docker.build("ci-tuna:${branch_id}", "--build-arg FIN_TOKEN=${FIN_TOKEN} --build-arg BACKEND=HIPNOGPU .")
    tuna_docker.inside("--network host  --dns 8.8.8.8") {
        checkout scm
        env.TUNA_DB_HOSTNAME = "${db_host}"
        env.TUNA_DB_NAME="${db_name}"
        env.TUNA_DB_USER_NAME="${db_user}"
        env.TUNA_DB_PASSWORD="${db_password}"
        env.gateway_ip = "${gateway_ip}"
        env.gateway_port = "${gateway_port}"
        env.gateway_user = "${gateway_user}"
        env.PYTHONPATH=env.WORKSPACE
        env.PATH="${env.WORKSPACE}/tuna:${env.PATH}"

        sh "./tuna/go_fish.py miopen --init_session -l new_session --arch gfx908 --num_cu 120"
        def sesh1 = 1 //runsql("select id from session order by id asc limit 1")
        sh "./tuna/go_fish.py miopen --init_session -l new_session2 --arch gfx908 --num_cu 120"
        def sesh2 = 2 //runsql("select id from session order by id desc limit 1")

        sh "./tuna/import_configs.py -t recurrent_${branch_id} --mark_recurrent -f utils/recurrent_cfgs/alexnet_4jobs.txt"
        sh "./tuna/import_configs.py -t recurrent_${branch_id} --mark_recurrent -f utils/recurrent_cfgs/resnet50_4jobs.txt"

        sh "./tuna/import_configs.py -t recurrent_${branch_id}_nhwc --mark_recurrent -f utils/configs/conv_configs_NHWC.txt"
        sh "opentelemetry-instrument python3 ./tuna/import_configs.py -t recurrent_${branch_id}_nchw --mark_recurrent -f utils/configs/conv_configs_NCHW.txt"
        runsql("TRUNCATE table conv_solver_applicability")

        def num_cfg = runsql("SELECT count(*) from conv_config;")
        println "Count(*) conv_config table: ${num_cfg}"
        sh "opentelemetry-instrument python3 ./tuna/go_fish.py miopen --update_applicability --session_id ${sesh1}"
        def num_solvers = runsql("SELECT count(*) from solver;")
        println "Number of solvers: ${num_solvers}"
        def num_sapp = runsql("SELECT count(*) from conv_solver_applicability where session=${sesh1};")
        println "Count(*) conv_solver_applicability table: ${num_sapp}"
        if (num_sapp.toInteger() == 0){
            error("Unable to get applicability from Fin for convolution")
        }

        sh "./tuna/import_configs.py -t recurrent_${branch_id}_bn --mark_recurrent -f utils/configs/batch_norm.txt -C batch_norm"
        runsql("TRUNCATE table bn_solver_applicability")
        def num_bn = runsql("SELECT count(*) from bn_config;")
        println "Count(*) bn_config table: ${num_bn}"

        sh "./tuna/go_fish.py miopen --update_applicability --session_id ${sesh2} -C batch_norm"
        def num_sapp_bn = runsql("SELECT count(*) from bn_solver_applicability where session=${sesh2};")
        println "Count(*) bn_solver_applicability table: ${num_sapp_bn}"
        if (num_sapp_bn.toInteger() == 0){
            error("Unable to get applicability from Fin for batch norm")
        }
    }
}

def finFindCompile(){
    def tuna_docker = docker.build("ci-tuna:${branch_id}", "--build-arg FIN_TOKEN=${FIN_TOKEN} --build-arg BACKEND=HIPNOGPU .")
    tuna_docker.inside("--network host  --dns 8.8.8.8 ") {
        env.TUNA_DB_HOSTNAME = "${db_host}"
        env.TUNA_DB_NAME="${db_name}"
        env.TUNA_DB_USER_NAME="${db_user}"
        env.TUNA_DB_PASSWORD="${db_password}"
        env.PYTHONPATH=env.WORKSPACE
        env.gateway_ip = "${gateway_ip}"
        env.gateway_port = "${gateway_port}"
        env.gateway_user = "${gateway_user}"
        env.PATH="${env.WORKSPACE}/tuna:${env.PATH}"
        def sesh1 = runsql("select id from session order by id asc limit 1")

        sh "./tuna/import_configs.py -t recurrent_${branch_id} --mark_recurrent -f utils/recurrent_cfgs/alexnet_4jobs.txt"
        def num_cfg = runsql("SELECT count(*) from conv_config;")
        println "Count(*) conv_config table: ${num_cfg}"
        runsql("delete from conv_job;")
        runsql("alter table conv_job AUTO_INCREMENT=1;")
        sh "./tuna/load_job.py -l finFind_${branch_id} --all_configs --fin_steps \"miopen_find_compile, miopen_find_eval\" --session_id ${sesh1} ${job_lim}"
        def num_jobs = runsql("SELECT count(*) from conv_job WHERE reason = 'finFind_${branch_id}';").toInteger()
        sh "opentelemetry-instrument python3 ./tuna/go_fish.py miopen --fin_steps miopen_find_compile -l finFind_${branch_id} --session_id ${sesh1}"
        def num_compiled_jobs = runsql("SELECT count(*) from conv_job WHERE reason = 'finFind_${branch_id}' AND state = 'compiled';").toInteger()
        sh "echo ${num_compiled_jobs} == ${num_jobs}"
        if (num_compiled_jobs != num_jobs){
            error("Unable to compile find jobs using Fin")
        }
        
        sh "./tuna/import_configs.py -t recurrent_${branch_id}_nhwc --mark_recurrent -f utils/configs/conv_configs_NHWC.txt"
        def num_cfg_nhwc = runsql("SELECT count(*) from conv_config;")
        println "Count(*) conv_config table: ${num_cfg_nhwc}"
        //runsql("delete from conv_job;")
        //runsql("alter table conv_job AUTO_INCREMENT=1;")
        sh "./tuna/load_job.py -l finFind_${branch_id}_nhwc -t recurrent_${branch_id}_nhwc --fin_steps \"miopen_find_compile, miopen_find_eval\" --session_id ${sesh1} ${job_lim}"
        def num_jobs_nhwc = runsql("SELECT count(*) from conv_job WHERE reason = 'finFind_${branch_id}_nhwc';").toInteger()
        sh "./tuna/go_fish.py miopen --fin_steps miopen_find_compile -l finFind_${branch_id}_nhwc --session_id ${sesh1}"
        def num_compiled_jobs_nhwc = runsql("SELECT count(*) from conv_job WHERE reason = 'finFind_${branch_id}_nhwc' AND state = 'compiled';").toInteger()
        sh "echo ${num_compiled_jobs_nhwc} == ${num_jobs_nhwc}"
        if (num_compiled_jobs_nhwc != num_jobs_nhwc){
            error("Unable to compile find jobs using Fin")
        }
        sh "./tuna/import_configs.py -t recurrent_${branch_id}_nchw --mark_recurrent -f utils/configs/conv_configs_NCHW.txt"
        def num_cfg_nchw = runsql("SELECT count(*) from conv_config;")
        println "Count(*) conv_config table: ${num_cfg_nchw}"
        sh "./tuna/load_job.py -l finFind_${branch_id}_nchw -t recurrent_${branch_id}_nchw --fin_steps \"miopen_find_compile, miopen_find_eval\" --session_id ${sesh1} ${job_lim}"
        def num_jobs_nchw = runsql("SELECT count(*) from conv_job WHERE reason = 'finFind_${branch_id}_nchw';").toInteger()
        sh "./tuna/go_fish.py miopen --fin_steps miopen_find_compile -l finFind_${branch_id}_nchw --session_id ${sesh1}"
        def num_compiled_jobs_nchw = runsql("SELECT count(*) from conv_job WHERE reason = 'finFind_${branch_id}_nchw' AND state = 'compiled';").toInteger()
        sh "echo ${num_compiled_jobs_nchw} == ${num_jobs_nchw}"
        if (num_compiled_jobs_nchw != num_jobs_nchw){
            error("Unable to compile find jobs using Fin")
        }
    }
}


def finFindEval(){
    def tuna_docker = docker.build("ci-tuna:${branch_id}", "--build-arg FIN_TOKEN=${FIN_TOKEN} --build-arg BACKEND=HIP .")
    tuna_docker.inside("--network host  --dns 8.8.8.8 ${docker_args}") {
        env.TUNA_DB_HOSTNAME = "${db_host}"
        env.TUNA_DB_NAME="${db_name}"
        env.TUNA_DB_USER_NAME="${db_user}"
        env.TUNA_DB_PASSWORD="${db_password}"
        env.gateway_ip = "${gateway_ip}"
        env.gateway_port = "${gateway_port}"
        env.gateway_user = "${gateway_user}"
        env.PYTHONPATH=env.WORKSPACE
        env.PATH="${env.WORKSPACE}/tuna:${env.PATH}"
        def sesh1 = runsql("select id from session order by id asc limit 1")

        def num_jobs = runsql("SELECT count(*) from conv_job WHERE reason = 'finFind_${branch_id}' AND state = 'compiled';").toInteger()
        sh "opentelemetry-instrument python3 ./tuna/go_fish.py miopen --fin_steps miopen_find_eval -l finFind_${branch_id} --session_id ${sesh1}"
        def num_evaluated_jobs = runsql("SELECT count(*) from conv_job WHERE reason = 'finFind_${branch_id}' AND state = 'evaluated';").toInteger()
        sh "echo ${num_evaluated_jobs} == ${num_jobs}"
        if (num_evaluated_jobs != num_jobs){
            error("Unable to evaluate find jobs using Fin")
        }
        def MIOPEN_BRANCH = runsql("SELECT miopen_v from session WHERE id=1;")
        def fdb_file = sh(script: "./tuna/export_db.py -a ${arch} -n ${num_cu} -f --session_id ${sesh1}", returnStdout: true)
        archiveArtifacts  "${fdb_file}"
        def kdb_file = sh(script: "./tuna/export_db.py -a ${arch} -n ${num_cu} -k --session_id ${sesh1}", returnStdout: true)
        archiveArtifacts "${kdb_file}"

        def num_jobs_nhwc = runsql("SELECT count(*) from conv_job WHERE reason = 'finFind_${branch_id}_nhwc' AND state = 'compiled';").toInteger()
        sh "./tuna/go_fish.py miopen --fin_steps miopen_find_eval -l finFind_${branch_id}_nhwc --session_id ${sesh1}"
        def fdb_file_nhwc = sh(script: "./tuna/export_db.py -a ${arch} -n ${num_cu} -f --session_id ${sesh1} --filename fdb_nhwc", returnStdout: true)
        def num_evaluated_jobs_nhwc = runsql("SELECT count(*) from conv_job WHERE reason = 'finFind_${branch_id}_nhwc' AND state = 'evaluated';").toInteger()
        sh "echo ${num_evaluated_jobs_nhwc} == ${num_jobs_nhwc}"
        if (num_evaluated_jobs_nhwc != num_jobs_nhwc){
            error("Unable to evaluate find jobs using Fin")
        }

        archiveArtifacts  "${fdb_file_nhwc}"
        def kdb_file_nhwc = sh(script: "./tuna/export_db.py -a ${arch} -n ${num_cu} -k --session_id ${sesh1} --filename kdb_nhwc", returnStdout: true)
        archiveArtifacts "${kdb_file_nhwc}"

        def num_jobs_nchw = runsql("SELECT count(*) from conv_job WHERE reason = 'finFind_${branch_id}_nchw' AND state = 'compiled';").toInteger()
        sh "./tuna/go_fish.py miopen --fin_steps miopen_find_eval -l finFind_${branch_id}_nchw --session_id ${sesh1}"
        def fdb_file_nchw = sh(script: "./tuna/export_db.py -a ${arch} -n ${num_cu} -f --session_id ${sesh1}", returnStdout: true)
        def num_evaluated_jobs_nchw = runsql("SELECT count(*) from conv_job WHERE reason = 'finFind_${branch_id}_nchw' AND state = 'evaluated';").toInteger()
        sh "echo ${num_evaluated_jobs_nchw} == ${num_jobs_nchw}"
        if (num_evaluated_jobs_nchw != num_jobs_nchw){
            error("Unable to evaluate find jobs using Fin")
        }

        archiveArtifacts  "${fdb_file_nchw}"
        def kdb_file_nchw = sh(script: "./tuna/export_db.py -a ${arch} -n ${num_cu} -k --session_id ${sesh1}", returnStdout: true)
        archiveArtifacts "${kdb_file_nchw}"
    }
}
def buildTunaDocker(){
    // The purpose of this job is to ensure that the Tuna Docker is uptodate on the eval/build machine for the CI jobs
    checkout scm
    def tuna_docker = docker.build("ci-tuna:${branch_id}")
    tuna_docker.inside("--network host "){
        sh "pwd"
    }
}

def loadJobTest() {
    def tuna_docker = docker.build("ci-tuna:${branch_id}", "--build-arg FIN_TOKEN=${FIN_TOKEN} .")
    tuna_docker.inside("--network host  --dns 8.8.8.8 ${docker_args}") {
        env.TUNA_DB_HOSTNAME = "${db_host}"
        env.TUNA_DB_NAME="${db_name}"
        env.TUNA_DB_USER_NAME="${db_user}"
        env.TUNA_DB_PASSWORD="${db_password}"
        env.PYTHONPATH=env.WORKSPACE
        env.gateway_ip = "${gateway_ip}"
        env.gateway_port = "${gateway_port}"
        env.gateway_user = "${gateway_user}"
        env.PATH="${env.WORKSPACE}/tuna:${env.PATH}"
        // setup version table
        runsql("SELECT * from machine;")
        echo "${arch} : ${num_cu}"
        def sesh1 = 1 //runsql("select id from session order by id asc limit 1")
        def sesh2 = 2 //runsql("select id from session order by id desc limit 1")

        sh "./tuna/import_configs.py -t recurrent_${branch_id} --mark_recurrent -f utils/recurrent_cfgs/alexnet_4jobs.txt"
        sh "./tuna/import_configs.py -t recurrent_${branch_id} --mark_recurrent -f utils/configs/conv_configs_NHWC.txt"
        def out = runsql("SELECT count(*) FROM conv_config_tags WHERE tag='recurrent_${branch_id}' ;")
        assert out.toInteger() > 0

        //reset job table
        runsql("DELETE FROM conv_job;")
        sh "./tuna/load_job.py -t recurrent_${branch_id} -l recurrent_${branch_id} --session_id ${sesh1} ${job_lim}"
        out = runsql("SELECT count(*) FROM conv_job WHERE reason='recurrent_${branch_id}' and session=${sesh1} ;")
        assert out.toInteger() > 0

        sh "./tuna/import_configs.py -t batch_norm_test -f utils/configs/batch_norm.txt -C batch_norm"
        // dump the added jobs for version 2
        def out_bn = runsql("SELECT count(*) FROM bn_config_tags WHERE tag='batch_norm_test' ;")
        assert out_bn.toInteger() > 0
        sh "./tuna/load_job.py -t batch_norm_test -l batch_norm_test -C batch_norm --session_id ${sesh2}"
        out_bn = runsql("SELECT count(*) FROM bn_job WHERE reason='batch_norm_test' and session=${sesh2} ;")
        assert out_bn.toInteger() > 0

        //reset jobs and test load solver
        runsql("DELETE FROM conv_job;")
        //runsql("INSERT INTO solver(solver, valid) VALUES ('ConvHipImplicitGemmV4R1Fwd', 1);")
        runsql("INSERT IGNORE INTO conv_solver_applicability(valid, applicable, config, solver, session) VALUES (1, 1, 1, 26, 1);")
        runsql("INSERT IGNORE INTO conv_solver_applicability(valid, applicable, config, solver, session) VALUES (1, 2, 1, 26, 1);")
        runsql("INSERT IGNORE INTO conv_solver_applicability(valid, applicable, config, solver, session) VALUES (1, 3, 1, 26, 1);")
        sh "./tuna/load_job.py -t recurrent_${branch_id} -l recurrent_${branch_id} -s ConvHipImplicitGemmV4R1Fwd --session_id ${sesh1}"
        out = runsql("SELECT count(*) FROM conv_job WHERE reason='recurrent_${branch_id}' and solver='ConvHipImplicitGemmV4R1Fwd' and session=${sesh1};")
        assert out.toInteger() > 0
    }
}

def solverAnalyticsTest(){
    def tuna_docker = docker.build("ci-tuna:${branch_id}", "--build-arg FIN_TOKEN=${FIN_TOKEN} --build-arg BACKEND=HIPNOGPU .")
    tuna_docker.inside("--network host  --dns 8.8.8.8") {
        checkout scm
        // enviornment setup
        env.TUNA_DB_HOSTNAME = "${db_host}"
        env.TUNA_DB_NAME="${db_name}"
        env.TUNA_DB_USER_NAME="${db_user}"
        env.TUNA_DB_PASSWORD="${db_password}"
        env.PYTHONPATH = env.WORKSPACE
        env.gateway_ip = "${gateway_ip}"
        env.gateway_port = "${gateway_port}"
        env.gateway_user = "${gateway_user}"
        env.PATH = "${env.WORKSPACE}/tuna:${env.PATH}"

        // install SolverAnalytics
        sh "rm -rf SolverAnalytics"
        sh "git clone https://${FIN_TOKEN}:x-oauth-basic@github.com/ROCmSoftwarePlatform/SolverAnalytics.git"

        // run SolverAnalytics tests
        sh "python3 ./SolverAnalytics/tests/clean_finddb_test.py"
        sh "python3 ./SolverAnalytics/tests/cli_test.py"
        sh "python3 ./SolverAnalytics/tests/generate_analytics_test.py"
        sh "python3 ./SolverAnalytics/tests/get_finddb_test.py"
        sh "python3 ./SolverAnalytics/tests/utils_test/df_tools_test.py"
        sh "python3 ./SolverAnalytics/tests/utils_test/fdb_key_utils_test.py"
        sh "python3 ./SolverAnalytics/tests/utils_test/helpers_test.py"
        sh "python3 ./SolverAnalytics/tests/utils_test/logging_test.py"
    }
}

def perfCompile() {
    def tuna_docker = docker.build("ci-tuna:${branch_id}", "--build-arg FIN_TOKEN=${FIN_TOKEN} --build-arg BACKEND=HIPNOGPU .")
    tuna_docker.inside("--network host --dns 8.8.8.8 ${docker_args} ") {
        env.TUNA_DB_HOSTNAME = "${db_host}"
        env.TUNA_DB_NAME="${db_name}"
        env.TUNA_DB_USER_NAME="${db_user}"
        env.TUNA_DB_PASSWORD="${db_password}"
        env.gateway_ip = "${gateway_ip}"
        env.gateway_port = "${gateway_port}"
        env.gateway_user = "${gateway_user}"
        env.TUNA_DOCKER_NAME="ci-tuna:${branch_id}"
        env.PYTHONPATH=env.WORKSPACE
        env.PATH="${env.WORKSPACE}/tuna:${env.PATH}"
        runsql("DELETE FROM conv_job;")
        def sesh1 = runsql("select id from session order by id asc limit 1")

        sh "./tuna/import_configs.py -t alexnet_${branch_id} --mark_recurrent -f utils/recurrent_cfgs/alexnet_4jobs.txt"
        sh "./tuna/load_job.py -t alexnet_${branch_id} -l alexnet_${branch_id} --session_id ${sesh1} --fin_steps miopen_perf_compile,miopen_perf_eval ${job_lim}"
        // Get the number of jobs
        def num_jobs = runsql("SELECT count(*) from conv_job where state = 'new' and reason = 'alexnet_${branch_id}'");
        sh "./tuna/go_fish.py miopen --fin_steps miopen_perf_compile -l alexnet_${branch_id} --session_id ${sesh1}"
        def compiled_jobs = runsql("SELECT count(*) from conv_job where state = 'compiled' and reason = 'alexnet_${branch_id}';")
        if(compiled_jobs.toInteger() == 0)
        {
            error("Unable to compile any jobs for alexnet")
        }

        sh "./tuna/import_configs.py -t conv_${branch_id}_v2 --mark_recurrent -f utils/configs/conv_configs_NHWC.txt"
        sh "./tuna/import_configs.py -t conv_${branch_id}_v2 --mark_recurrent -f utils/configs/conv_configs_NCHW.txt"
        sh "./tuna/load_job.py -t conv_${branch_id}_v2 -l conv_${branch_id}_v2 --session_id ${sesh1} --fin_steps miopen_perf_compile,miopen_perf_eval ${job_lim}"
        // Get the number of jobs
        def num_conv_jobs = runsql("SELECT count(*) from conv_job where state = 'new' and reason = 'conv_${branch_id}_v2'");
        sh "./tuna/go_fish.py miopen --fin_steps miopen_perf_compile -l conv_${branch_id}_v2 --session_id ${sesh1}"
        def compiled_conv_jobs = runsql("SELECT count(*) from conv_job where state = 'compiled' and reason = 'conv_${branch_id}_v2';")
        if(compiled_conv_jobs.toInteger() == 0)
        {
            error("Unable to compile any conv jobs")
        }
        echo "${compiled_conv_jobs}"
    }
}

def perfEval_gfx908() {
    def tuna_docker = docker.build("ci-tuna:${branch_id}", "--build-arg FIN_TOKEN=${FIN_TOKEN} .")
    tuna_docker.inside("--network host --dns 8.8.8.8 ${docker_args} ") {
        env.TUNA_DB_HOSTNAME = "${db_host}"
        env.TUNA_DB_NAME="${db_name}"
        env.TUNA_DB_USER_NAME="${db_user}"
        env.TUNA_DB_PASSWORD="${db_password}"
        env.gateway_ip = "${gateway_ip}"
        env.gateway_port = "${gateway_port}"
        env.gateway_user = "${gateway_user}"
        env.TUNA_DOCKER_NAME="ci-tuna:${branch_id}"
        env.PYTHONPATH=env.WORKSPACE
        env.PATH="${env.WORKSPACE}/tuna:${env.PATH}"
        def sesh1 = runsql("select id from session order by id asc limit 1")

        def compiled_jobs = runsql("SELECT count(*) from conv_job where state = 'compiled' and reason = 'alexnet_${branch_id}';")
        sh "./tuna/go_fish.py miopen --fin_steps miopen_perf_eval -l alexnet_${branch_id} --session_id ${sesh1}"
        def eval_jobs = runsql("SELECT count(*) from conv_job where state = 'evaluated' and reason = 'alexnet_${branch_id}';")
        if(eval_jobs.toInteger() != compiled_jobs.toInteger())
        {
            error("Unable to eval all jobs for alexnet")
        }

        def compiled_conv_jobs = runsql("SELECT count(*) from conv_job where reason = 'conv_${branch_id}_v2' and state = 'compiled';")
        sh "./tuna/go_fish.py miopen --fin_steps miopen_perf_eval -l conv_${branch_id}_v2 --session_id ${sesh1}"
        def eval_conv_jobs = runsql("SELECT count(*) from conv_job where reason = 'conv_${branch_id}_v2' and state = 'evaluated';")
        def errored_conv_jobs = runsql("SELECT count(*) from conv_job where reason = 'conv_${branch_id}_v2' and state = 'errored';")
        if(eval_conv_jobs.toInteger() != compiled_conv_jobs.toInteger())
        {
            echo "#compiled jobs: ${compiled_conv_jobs}"
            echo "#evaluated jobs: ${eval_conv_jobs}"
            echo "#errored jobs: ${errored_conv_jobs}"
            error("Unable to eval all conv jobs")
        }

        def last_gold_v = runsql("SELECT max(golden_miopen_v) from conv_golden;")
        def next_gold_v = last_gold_v.toInteger() + 1
        sh "./tuna/update_golden.py --session_id ${sesh1} --golden_v ${next_gold_v} --base_golden_v ${last_gold_v}"
        def golden_entries = runsql("SELECT count(*) from conv_golden where session= ${sesh1};")
        def fdb_entries = runsql("SELECT count(*) from conv_golden where session= ${sesh1};")
        if(golden_entries.toInteger() != fdb_entries.toInteger())
        {
            echo "#fdb jobs: ${fdb_entries}"
            echo "#goden jobs: ${golden_entries}"
            error("FDB entries and golden entries do not match")
        }
    }
}

def pytestSuite1() {
    def tuna_docker = docker.build("ci-tuna:${branch_id}_pytest1", "--build-arg FIN_TOKEN=${FIN_TOKEN} .")
    tuna_docker.inside("--network host  --dns 8.8.8.8") {
        env.TUNA_DB_HOSTNAME = "${db_host}"
        env.TUNA_DB_NAME="${db_name}"
        env.TUNA_DB_USER_NAME="${db_user}"
        env.TUNA_DB_PASSWORD="${db_password}"
        env.gateway_ip = "${gateway_ip}"
        env.gateway_port = "${gateway_port}"
        env.gateway_user = "${gateway_user}"
        env.TUNA_DOCKER_NAME="ci-tuna:${branch_id}_pytest1"
        env.PYTHONPATH=env.WORKSPACE
        env.PATH="${env.WORKSPACE}/tuna:${env.PATH}"
        addMachine(arch, num_cu, machine_ip, machine_local_ip, username, pwd, port)
        // download the latest perf db
        //runsql("DELETE FROM config_tags; DELETE FROM job; DELETE FROM config;")
        sshagent (credentials: ['bastion-ssh-key']) {                 
           sh "pytest tests/test_abort_file.py -s"
           sh "pytest tests/test_analyze_parse_db.py -s"

           sh "pytest tests/test_connection.py -s"
           // builder then evaluator in sequence
           sh "pytest tests/test_importconfigs.py -s"
           sh "pytest tests/test_machine.py -s"
           sh "pytest tests/test_dbBase.py -s"
           sh "pytest tests/test_driver.py -s"
           sh "pytest tests/test_fin_class.py -s"
           sh "pytest tests/test_fin_utils.py -s"
           sh "pytest tests/test_add_session.py -s"
           sh "pytest tests/test_merge_db.py -s"
           sh "pytest tests/test_merge_db_functions.py -s"
           sh "pytest tests/test_utility.py -s"
           sh "pytest tests/test_example.py -s"
           sh "pytest tests/test_yaml_parser.py -s"
           // The OBMC host used in the following test is down
           // sh "pytest tests/test_mmi.py "
        }
    }
}


def pytestSuite2() {
    def tuna_docker = docker.build("ci-tuna:${branch_id}_pytest2", "--build-arg FIN_TOKEN=${FIN_TOKEN} --build-arg BACKEND=HIPNOGPU .")
    tuna_docker.inside("--network host  --dns 8.8.8.8 ") {
        env.TUNA_DB_HOSTNAME = "${db_host}"
        env.TUNA_DB_NAME="${db_name}"
        env.TUNA_DB_USER_NAME="${db_user}"
        env.TUNA_DB_PASSWORD="${db_password}"
        env.gateway_ip = "${gateway_ip}"
        env.gateway_port = "${gateway_port}"
        env.gateway_user = "${gateway_user}"
        env.TUNA_DOCKER_NAME="ci-tuna:${branch_id}_pytest2"
        env.PYTHONPATH=env.WORKSPACE
        env.PATH="${env.WORKSPACE}/tuna:${env.PATH}"

        addMachine(arch, num_cu, machine_ip, machine_local_ip, username, pwd, port)
        // download the latest perf db
        //runsql("DELETE FROM config_tags; DELETE FROM job; DELETE FROM config;")
        sshagent (credentials: ['bastion-ssh-key']) {                 
           // test fin builder and test fin builder conv in sequence
           sh "pytest tests/test_worker.py -s"
           sh "TUNA_LOGLEVEL=INFO pytest tests/test_fin_builder.py -s"
        }
    }
}

def pytestSuite3() {
    def tuna_docker = docker.build("ci-tuna:${branch_id}_pytest3", " --build-arg FIN_TOKEN=${FIN_TOKEN} --build-arg BACKEND=HIP .")
    tuna_docker.inside("--network host  --dns 8.8.8.8") {
        env.TUNA_DB_HOSTNAME = "${db_host}"
        env.TUNA_DB_NAME="${db_name}"
        env.TUNA_DB_USER_NAME="${db_user}"
        env.TUNA_DB_PASSWORD="${db_password}"
        env.gateway_ip = "${gateway_ip}"
        env.gateway_port = "${gateway_port}"
        env.gateway_user = "${gateway_user}"
        env.PYTHONPATH=env.WORKSPACE
        env.PATH="${env.WORKSPACE}/tuna:${env.PATH}"
        //addMachine(arch, num_cu)
        // download the latest perf db
        //runsql("DELETE FROM config_tags; DELETE FROM job; DELETE FROM config;")
        sshagent (credentials: ['bastion-ssh-key']) {                 
           // test fin builder and test fin builder conv in sequence
           sh "pytest tests/test_fin_evaluator.py -s"
           sh "pytest tests/test_update_golden.py -s"
        }
    }
}

def runFormat() {
    node {
        checkout scm
        def tuna_docker = docker.build("ci-tuna:${branch_id}", "--build-arg FIN_TOKEN=${FIN_TOKEN} .")
        tuna_docker.inside("") {
            sh "yapf -d -r --style='{based_on_style: google, indent_width: 2}' tuna/ tests/ alembic/"
        }
    }
}

def runLint() {
    node {
          checkout scm
          def tuna_docker = docker.build("ci-tuna:${branch_id}", "--build-arg FIN_TOKEN=${FIN_TOKEN} .")
          tuna_docker.inside("") {
            sh "cd tuna && pylint -f parseable --max-args=8 --ignore-imports=no --indent-string='  ' *.py miopen/*.py example/*.py"
            sh "cd tuna && mypy analyze_parse_db.py"
            sh "cd tuna && mypy build_driver_cmd.py --ignore-missing-imports --follow-imports=skip"
<<<<<<< HEAD
            sh "cd tuna && mypy corrupt_configs.py --ignore-missing-imports --follow-imports=skip"
=======
            sh "yamllint tuna/miopen/*.yaml"
            sh "yamllint tuna/example/*.yaml"
>>>>>>> 33020f6b
          }
    }
}

def getJobReason()
{
  def job_reason = "${branch_name}_${miopen_branch_name}_${env.BUILD_ID}"
  return job_reason
}


def killContainer() {
  sh "srun --no-kill -p ${partition} -N 1-10 -l bash -c 'docker container list | grep  ${tuna_docker_name} | sed \"s#  #^#g\" | tr -s ^ | cut -d ^ -f 6 | xargs -I _ docker container kill _'"
  sh "srun --no-kill -p ${partition} -N 1-10 -l bash -c 'docker system prune -f'"
}

def getDockerName(backend)
{
  def tuna_docker_name = "${docker_registry}/ci-tuna:${branch_name}_${backend}_${env.BUILD_ID}"
  return tuna_docker_name
}

def LoadJobs()
{ 
  def script_args = ''
  def new_label = ''
  if(params.job_label == '')
  {
      new_label = getJobReason()
  }
  else
  {
      new_label = params.job_label
  }
  script_args = script_args + ' -l ' + "${new_label}"
  if(params.cmd != '')
  {
      script_args = script_args + " --cmd ${params.cmd} "
  }
  if(params.stage == 'fin_find')
  {
      script_args = script_args + " --fin_steps \"miopen_find_compile, miopen_find_eval\""
  }
  else if(params.stage == 'perf')
  {
      script_args = script_args + " --fin_steps \"miopen_perf_compile, miopen_perf_eval\""
  }
  if(params.all_configs)
  {
      script_args = script_args + " --all_configs "
  }
  else
  {
      script_args = script_args + " -t ${params.config_tag} "
  }
  echo "${script_args}"

  def build_args = "--build-arg FIN_TOKEN=${FIN_TOKEN} --build-arg ROCMVERSION=${params.rocm_version} --build-arg OSDB_BKC_VERSION=${params.osdb_bkc_version} --build-arg BACKEND=HIPNOGPU --build-arg MIOPEN_BRANCH=${miopen_branch_name} --build-arg DB_NAME=${params.db_name} --build-arg DB_USER_NAME=${db_user} --build-arg DB_USER_PASSWORD=${db_password} --build-arg DB_HOSTNAME=${db_host} ."
  if(params.base_image != '')
  {
    build_args = build_args + " --build-arg BASEIMAGE=${params.base_image} --build-arg ROCM_PRE=1"
  }
  def docker_run_args = "--network host --dns 8.8.8.8 -e TUNA_DB_HOSTNAME=${db_host} -e TUNA_DB_NAME=${params.db_name} -e TUNA_DB_USER_NAME=${db_user} -e TUNA_DB_PASSWORD=${db_password} -e gateway_ip=${gateway_ip} -e gateway_port=${gateway_port} -e gateway_user=${gateway_user} -e TUNA_LOGLEVEL=${params.tuna_loglevel}"

  sh "echo ${build_args}"
  def tuna_docker = docker.build("${tuna_docker_name}", "${build_args} ." )
  tuna_docker.inside("${docker_run_args}") {
      env.PYTHONPATH=env.WORKSPACE
      env.PATH="${env.WORKSPACE}/tuna:${env.PATH}"
      env.TUNA_LOGLEVEL="${tuna_loglevel}" 

      echo "/tuna/tuna/load_job.py --session_id ${params.session_id} ${script_args}"
      sh "python3 /tuna/tuna/load_job.py --session_id ${params.session_id} ${script_args}"
  }
  tuna_docker.push()
}


def getSessionVals(session_id)
{
  String res = runsql("select arch, num_cu, rocm_v, miopen_v from session where id=${session_id};")

  def arch = res.split("[ \t]+")[0]
  def num_cu = res.split("[ \t]+")[1]
  def rocm_v = res.split("[ \t]+")[2]
  def miopen_v = res.split("[ \t]+")[3]
  echo "$arch $num_cu $rocm_v $miopen_v"

  def partition = "${arch}_${num_cu}"

  def osdb_bkc_version = ''
  def rocm_version = ''
  def subv_i = rocm_v.indexOf('-')
  def ver_len = rocm_v.length() - subv_i - 1
  if(ver_len > 3)
  {
    osdb_bkc_version=rocm_v.substring(subv_i+1)
  }
  else
  {
    rocm_version = rocm_v.substring(0, subv_i)
    //only use first 2 version numbers, eg 5.4, not 5.4.0
    fdot = rocm_version.indexOf('.')
    if(fdot > 0)
    {
      sdot = rocm_version.indexOf('.', fdot+1)
      if(sdot > 0)
      {
        rocm_version = rocm_version.substring(0, sdot)
      }
    }
  }

  subv_i = miopen_v.indexOf('-dirty')
  if(subv_i >= 0)
  {
    miopen_v = miopen_v.substring(0, subv_i)
  }

  return [partition, osdb_bkc_version, rocm_version, miopen_v]
}


def applicUpdate(){
  def tuna_docker
  (_, osdb_bkc_version, rocm_version, miopen_v) = getSessionVals(params.session_id)

  def build_args = "--build-arg FIN_TOKEN=${FIN_TOKEN} --network host --build-arg ROCMVERSION=${rocm_version} --build-arg OSDB_BKC_VERSION=${osdb_bkc_version} --build-arg BACKEND=${backend} --build-arg MIOPEN_BRANCH=${miopen_v} --build-arg DB_NAME=${params.db_name} --build-arg DB_USER_NAME=${params.db_user} --build-arg DB_USER_PASSWORD=${params.db_password} --build-arg DB_HOSTNAME=${params.db_host} --build-arg MIOPEN_USE_MLIR=${params.use_mlir}"

  if(params.base_image != '')
  {
    build_args = build_args + " --build-arg BASEIMAGE=${params.base_image} --build-arg ROCM_PRE=1"
  }
  sh "echo ${build_args}"

  tuna_docker = docker.build("${tuna_docker_name}", "${build_args} ." )
  tuna_docker.push()

  def docker_args = "--network host  --dns 8.8.8.8 -e TUNA_DB_HOSTNAME=${db_host} -e TUNA_DB_NAME=${params.db_name} -e TUNA_DB_USER_NAME=${db_user} -e TUNA_DB_PASSWORD=${db_password} -e gateway_ip=${gateway_ip} -e gateway_port=${gateway_port} -e gateway_user=${gateway_user} -e TUNA_LOGLEVEL=${params.tuna_loglevel}"

  def use_tag = ''
  if(params.config_tag != '')
  {
    use_tag = "-l '${params.config_tag}'"
  }

  if(params.UPDATE_SOLVERS)
  {
    sh "srun --no-kill -p build-only -N 1 -l bash -c 'docker run ${docker_args} ${tuna_docker_name} ./tuna/go_fish.py miopen --update_solvers'"
    def num_solvers = runsql("SELECT count(*) from solver;")
    println "Number of solvers: ${num_solvers}"
    if (num_solvers.toInteger() == 0){
        error("Unable to add solvers from Fin")
    }
  }
  if(params.UPDATE_APPLICABILITY)
  {
    sh "srun --no-kill -p build-only -N 1 -l bash -c 'docker run ${docker_args} ${tuna_docker_name} ./tuna/go_fish.py miopen --update_applicability --session_id ${params.session_id} ${use_tag}'"
    def num_sapp = runsql("SELECT count(*) from conv_solver_applicability where session=${params.session_id};")
    println "Session ${params.session_id} applicability: ${num_sapp}"
    if (num_sapp.toInteger() == 0){
      error("Unable to get applicability from Fin")
    }
  }

}


def compile()
{
  def tuna_docker
  (_, osdb_bkc_version, rocm_version, miopen_v) = getSessionVals(params.session_id)

  def build_args = " --network host --build-arg FIN_TOKEN=${FIN_TOKEN} --build-arg ROCMVERSION=${rocm_version} --build-arg OSDB_BKC_VERSION=${osdb_bkc_version} --build-arg BACKEND=${backend} --build-arg MIOPEN_BRANCH=${miopen_v} --build-arg DB_NAME=${params.db_name} --build-arg DB_USER_NAME=${params.db_user} --build-arg DB_USER_PASSWORD=${params.db_password} --build-arg DB_HOSTNAME=${params.db_host} --build-arg MIOPEN_USE_MLIR=${params.use_mlir}"

  if(params.base_image != '')
  {
    build_args = build_args + " --build-arg BASEIMAGE=${params.base_image} --build-arg ROCM_PRE=1"
  }

  sh "echo ${build_args}"
  tuna_docker = docker.build("${tuna_docker_name}", "${build_args} ." )

  tuna_docker.inside("--network host  --dns 8.8.8.8 ") {
      env.PYTHONPATH=env.WORKSPACE
      env.PATH="${env.WORKSPACE}/tuna:${env.PATH}"
      env.TUNA_LOGLEVEL="${tuna_loglevel}"
      sh "pwd"
  }
  // push the image 
  tuna_docker.push()
  env_list = params.env.split(' ')
  for(item in env_list)
  {
    if(item.replaceAll("\\s","") != "")
    {
      if(item.contains("="))
      {
        docker_args += " -e ${item}"
      }
      else
      {
        error "Not added to env: ${item}"
      }
    }
  }

  if(params.stage == 'perf')
  {
    docker_args += " --privileged --device=/dev/kfd --device /dev/dri:/dev/dri:rw --volume /dev/dri:/dev/dri:rw --group-add video"
  }

  def compile_cmd = ''
  if(params.stage == 'fin_find')
  {
    compile_cmd = '--fin_steps miopen_find_compile'
  }
  else
  {
    compile_cmd = '--fin_steps miopen_perf_compile'
  }
  if(params.dynamic_solvers_only)
  {
    compile_cmd += ' --dynamic_solvers_only'
  }

  // Run the jobs on the cluster
  sh "srun --no-kill -p ${partition} -N 1-10 -l bash -c 'docker run ${docker_args} ${tuna_docker_name} python3 /tuna/tuna/go_fish.py miopen ${compile_cmd} --session_id ${params.session_id}'"
}


def evaluate(params)
{
  def tuna_docker
  (partition, osdb_bkc_version, rocm_version, miopen_v) = getSessionVals(params.session_id)

  def build_args = " --network host --build-arg FIN_TOKEN=${FIN_TOKEN} --build-arg ROCMVERSION=${rocm_version} --build-arg OSDB_BKC_VERSION=${osdb_bkc_version} --build-arg BACKEND=HIP --build-arg MIOPEN_BRANCH=${miopen_v} --build-arg DB_NAME=${params.db_name} --build-arg DB_USER_NAME=${params.db_user} --build-arg DB_USER_PASSWORD=${params.db_password} --build-arg DB_HOSTNAME=${params.db_host} --build-arg MIOPEN_USE_MLIR=${params.use_mlir}"

  if(params.base_image != '')
  {
    build_args = build_args + " --build-arg BASEIMAGE=${params.base_image} --build-arg ROCM_PRE=1"
  }

  sh "echo ${build_args}"
  tuna_docker = docker.build("${tuna_docker_name}", "${build_args} ." )
  tuna_docker.push()

  env_list = params.env.split(' ')
  for(item in env_list)
  {
    if(item.replaceAll("\\s","") != "")
    {
      if(item.contains("="))
      {
        docker_args += " -e ${item}"
      }
      else
      {
        error "Not added to env: ${item}"
      }
    }
  }
  def eval_cmd = ''
  if(params.stage == 'fin_find')
  {
    eval_cmd = '--fin_steps miopen_find_eval'
  }
  else
  {
    eval_cmd = '--fin_steps miopen_perf_eval'
  }
  if(params.dynamic_solvers_only)
  {
    eval_cmd += ' --dynamic_solvers_only'
  }

  sh "srun --no-kill -p ${partition} -N 1-10 -l bash -c 'docker run ${docker_args} ${tuna_docker_name} python3 /tuna/tuna/go_fish.py miopen ${eval_cmd} --session_id ${params.session_id} || scontrol requeue \$SLURM_JOB_ID'"
}

def doxygen() {
    node {
          checkout scm
          def tuna_docker = docker.build("ci-tuna:${branch_id}", "--build-arg FIN_TOKEN=${FIN_TOKEN} .")
          tuna_docker.inside("") {
            sh "cd doc && doxygen Doxyfile"
            def empty = sh returnStdout: true, script: "ls doc | wc -l"
            echo "${empty}"
            if (empty.toInteger() == 0){
              error("Unable to generate Doxygen file")
            }
          }
    }
}
<|MERGE_RESOLUTION|>--- conflicted
+++ resolved
@@ -545,12 +545,9 @@
             sh "cd tuna && pylint -f parseable --max-args=8 --ignore-imports=no --indent-string='  ' *.py miopen/*.py example/*.py"
             sh "cd tuna && mypy analyze_parse_db.py"
             sh "cd tuna && mypy build_driver_cmd.py --ignore-missing-imports --follow-imports=skip"
-<<<<<<< HEAD
             sh "cd tuna && mypy corrupt_configs.py --ignore-missing-imports --follow-imports=skip"
-=======
             sh "yamllint tuna/miopen/*.yaml"
             sh "yamllint tuna/example/*.yaml"
->>>>>>> 33020f6b
           }
     }
 }
