import groovy.transform.Field

@Field String job_lim = "-A miopenConvolutionAlgoGEMM "

def rocmnode(name) {
    def node_name = 'tunatest'
    if(name == 'fiji') {
        node_name = 'tunatest && fiji';
    } else if(name == 'vega') {
        node_name = 'tunatest && vega';
    } else if(name == 'vega10') {
        node_name = 'tunatest && vega10';
    } else if(name == 'vega20') {
        node_name = 'tunatest && vega20';
    } else if(name == 'gfx908') {
        node_name = 'gfx908';
    } else {
        node_name = name
    }
    return node_name
}


def runsql(query) {
    echo "query: ${query}"
    def cmd = $/mysql --protocol tcp -h ${db_host} -u ${db_user} -p${db_password} "${db_name}" -e "${query}" -N -s /$
    def res = sh (script: "${cmd}", returnStdout: true).trim()
    return res
}

def buildSchema(){
    env.TUNA_DB_HOSTNAME = "${db_host}"
    env.TUNA_DB_NAME="${db_name}"
    env.TUNA_DB_USER_NAME="${db_user}"
    env.TUNA_DB_PASSWORD="${db_password}"
    env.gateway_ip = "${gateway_ip}"
    env.gateway_port = "${gateway_port}"
    env.gateway_user = "${gateway_user}"
    def cmd = $/mysql --protocol tcp -h ${db_host} -u ${db_user} -p${db_password} /$
    def drop_sql = $/  "DROP DATABASE IF EXISTS ${db_name};" /$
    def create_sql = $/ "CREATE DATABASE ${db_name};"/$
    sh "${cmd} -e ${drop_sql}"
    sh "${cmd} -e ${create_sql}"
    sh "./tuna/miopen/db/build_schema.py"
}

def cleanup() {
    def cmd = $/mysql --protocol tcp -h ${db_host} -u ${db_user} -p${db_password}  -e "DROP DATABASE IF EXISTS ${db_name}"/$
    sh "${cmd}"        
}

def getMachine() {
    def arch, cu, count
    for(String arch_cu :  sh(script:'bin/arch_cu.sh', returnStdout: true).split("\n")) { // is multiline
        (arch, cu, count) = arch_cu.tokenize('-')
        break
    }
    return [arch, cu]
}

def addMachine(arch, num_cu, machine_ip, machine_local_ip, username, pwd, port) {
    runsql("TRUNCATE machine;")
// TODO: this should come from different nodes
    runsql("INSERT INTO machine(hostname, local_ip, local_port,  avail_gpus, user, password, port, arch, num_cu, available, ipmi_inaccessible) VALUES(\'${machine_ip}\', \'${machine_local_ip}\', 22, \'0,1,2,3\', \'${username}\', \'${pwd}\', ${port}, \'${arch}\', ${num_cu}, TRUE, TRUE)" )
}


def addJobs() {
}

def finSolvers(){
    def tuna_docker = docker.build("ci-tuna:${branch_id}", "--build-arg FIN_TOKEN=${FIN_TOKEN} --build-arg BACKEND=HIPNOGPU .")
    /*
    Note: Does not need
            GPUs
    */
    tuna_docker.inside("--network host  --dns 8.8.8.8 ") {
        env.TUNA_DB_HOSTNAME = "${db_host}"
        env.TUNA_DB_NAME="${db_name}"
        env.TUNA_DB_USER_NAME="${db_user}"
        env.TUNA_DB_PASSWORD="${db_password}"
        env.gateway_ip = "${gateway_ip}"
        env.gateway_port = "${gateway_port}"
        env.gateway_user = "${gateway_user}"
        env.PYTHONPATH=env.WORKSPACE
        env.PATH="${env.WORKSPACE}/tuna:${env.PATH}"
        buildSchema()

        sh "ls /opt/rocm/bin/fin"
        sh "ls /opt/rocm/bin/"
        sh "./tuna/go_fish.py miopen --update_solvers"
        def num_solvers = runsql("SELECT count(*) from solver;")
        println "Number of solvers: ${num_solvers}"
        if (num_solvers.toInteger() == 0){
            error("Unable to add solvers from Fin")
        }
    }
}

def finApplicability(){
    def tuna_docker = docker.build("ci-tuna:${branch_id}", "--build-arg FIN_TOKEN=${FIN_TOKEN} --build-arg BACKEND=HIPNOGPU .")
    tuna_docker.inside("--network host  --dns 8.8.8.8") {
        checkout scm
        env.TUNA_DB_HOSTNAME = "${db_host}"
        env.TUNA_DB_NAME="${db_name}"
        env.TUNA_DB_USER_NAME="${db_user}"
        env.TUNA_DB_PASSWORD="${db_password}"
        env.gateway_ip = "${gateway_ip}"
        env.gateway_port = "${gateway_port}"
        env.gateway_user = "${gateway_user}"
        env.PYTHONPATH=env.WORKSPACE
        env.PATH="${env.WORKSPACE}/tuna:${env.PATH}"

        sh "./tuna/go_fish.py miopen --init_session -l new_session --arch gfx908 --num_cu 120"
        def sesh1 = 1 //runsql("select id from session order by id asc limit 1")
        sh "./tuna/go_fish.py miopen --init_session -l new_session2 --arch gfx908 --num_cu 120"
        def sesh2 = 2 //runsql("select id from session order by id desc limit 1")

        sh "./tuna/go_fish.py miopen import_configs --add_model Alexnet --md_version 1"
        sh "./tuna/go_fish.py miopen import_configs --add_framework Pytorch --fw_version 1"
        sh "./tuna/go_fish.py miopen import_configs -t recurrent_${branch_id} --mark_recurrent -f utils/recurrent_cfgs/alexnet_4jobs.txt --model Alexnet --md_version 1 --framework Pytorch --fw_version 1"

        sh "./tuna/go_fish.py miopen import_configs --add_model Resnet50 --md_version 1"
        sh "./tuna/go_fish.py miopen import_configs -t recurrent_${branch_id} --mark_recurrent -f utils/recurrent_cfgs/resnet50_4jobs.txt --model Resnet50 --md_version 1 --framework Pytorch --fw_version 1"

        sh "./tuna/go_fish.py miopen import_configs -t recurrent_${branch_id}_nhwc --mark_recurrent -f utils/configs/conv_configs_NHWC.txt --model Resnet50 --md_version 1 --framework Pytorch --fw_version 1"
        sh "./tuna/go_fish.py miopen import_configs -t recurrent_${branch_id}_nchw --mark_recurrent -f utils/configs/conv_configs_NCHW.txt --model Resnet50 --md_version 1 --framework Pytorch --fw_version 1"
        runsql("TRUNCATE table conv_solver_applicability")

        def num_cfg = runsql("SELECT count(*) from conv_config;")
        println "Count(*) conv_config table: ${num_cfg}"
        sh "./tuna/go_fish.py miopen --update_applicability --session_id ${sesh1}"
        def num_solvers = runsql("SELECT count(*) from solver;")
        println "Number of solvers: ${num_solvers}"
        def num_sapp = runsql("SELECT count(*) from conv_solver_applicability where session=${sesh1};")
        println "Count(*) conv_solver_applicability table: ${num_sapp}"
        if (num_sapp.toInteger() == 0){
            error("Unable to get applicability from Fin for convolution")
        }

        sh "./tuna/go_fish.py miopen import_configs -t recurrent_${branch_id}_bn --mark_recurrent -f utils/configs/batch_norm.txt -C batch_norm --model Resnet50 --md_version 1 --framework Pytorch --fw_version 1"
        runsql("TRUNCATE table bn_solver_applicability")
        def num_bn = runsql("SELECT count(*) from bn_config;")
        println "Count(*) bn_config table: ${num_bn}"

        sh "./tuna/go_fish.py miopen --update_applicability --session_id ${sesh2} -C batch_norm"
        def num_sapp_bn = runsql("SELECT count(*) from bn_solver_applicability where session=${sesh2};")
        println "Count(*) bn_solver_applicability table: ${num_sapp_bn}"
        if (num_sapp_bn.toInteger() == 0){
            error("Unable to get applicability from Fin for batch norm")
        }
    }
}

def finFindCompile(){
    def tuna_docker = docker.build("ci-tuna:${branch_id}", "--build-arg FIN_TOKEN=${FIN_TOKEN} --build-arg BACKEND=HIPNOGPU .")
    tuna_docker.inside("--network host  --dns 8.8.8.8 ") {
        env.TUNA_DB_HOSTNAME = "${db_host}"
        env.TUNA_DB_NAME="${db_name}"
        env.TUNA_DB_USER_NAME="${db_user}"
        env.TUNA_DB_PASSWORD="${db_password}"
        env.PYTHONPATH=env.WORKSPACE
        env.gateway_ip = "${gateway_ip}"
        env.gateway_port = "${gateway_port}"
        env.gateway_user = "${gateway_user}"
        env.PATH="${env.WORKSPACE}/tuna:${env.PATH}"
        def sesh1 = runsql("select id from session order by id asc limit 1")

        sh "./tuna/go_fish.py miopen import_configs -t recurrent_${branch_id} --mark_recurrent -f utils/recurrent_cfgs/alexnet_4jobs.txt --model Resnet50 --md_version 1 --framework Pytorch --fw_version 1"
        def num_cfg = runsql("SELECT count(*) from conv_config;")
        println "Count(*) conv_config table: ${num_cfg}"
        runsql("delete from conv_job;")
        runsql("alter table conv_job AUTO_INCREMENT=1;")
        sh "./tuna/go_fish.py miopen load_job -l finFind_${branch_id} --all_configs --fin_steps \"miopen_find_compile,miopen_find_eval\" --session_id ${sesh1} ${job_lim}"
        def num_jobs = runsql("SELECT count(*) from conv_job WHERE reason = 'finFind_${branch_id}';").toInteger()
        sh "./tuna/go_fish.py miopen --fin_steps miopen_find_compile -l finFind_${branch_id} --session_id ${sesh1}"
        def num_compiled_jobs = runsql("SELECT count(*) from conv_job WHERE reason = 'finFind_${branch_id}' AND state = 'compiled';").toInteger()
        sh "echo ${num_compiled_jobs} == ${num_jobs}"
        if (num_compiled_jobs != num_jobs){
            error("Unable to compile find jobs using Fin")
        }
        
        sh "./tuna/go_fish.py miopen import_configs -t recurrent_${branch_id}_nhwc --mark_recurrent -f utils/configs/conv_configs_NHWC.txt --model Resnet50 --md_version 1 --framework Pytorch --fw_version 1"
        def num_cfg_nhwc = runsql("SELECT count(*) from conv_config;")
        println "Count(*) conv_config table: ${num_cfg_nhwc}"
        //runsql("delete from conv_job;")
        //runsql("alter table conv_job AUTO_INCREMENT=1;")
        sh "./tuna/go_fish.py miopen load_job -l finFind_${branch_id}_nhwc -t recurrent_${branch_id}_nhwc --fin_steps \"miopen_find_compile,miopen_find_eval\" --session_id ${sesh1} ${job_lim}"
        def num_jobs_nhwc = runsql("SELECT count(*) from conv_job WHERE reason = 'finFind_${branch_id}_nhwc';").toInteger()
        sh "./tuna/go_fish.py miopen --fin_steps miopen_find_compile -l finFind_${branch_id}_nhwc --session_id ${sesh1}"
        def num_compiled_jobs_nhwc = runsql("SELECT count(*) from conv_job WHERE reason = 'finFind_${branch_id}_nhwc' AND state = 'compiled';").toInteger()
        sh "echo ${num_compiled_jobs_nhwc} == ${num_jobs_nhwc}"
        if (num_compiled_jobs_nhwc != num_jobs_nhwc){
            error("Unable to compile find jobs using Fin")
        }
        sh "./tuna/go_fish.py miopen import_configs -t recurrent_${branch_id}_nchw --mark_recurrent -f utils/configs/conv_configs_NCHW.txt --model Resnet50 --md_version 1 --framework Pytorch --fw_version 1"
        def num_cfg_nchw = runsql("SELECT count(*) from conv_config;")
        println "Count(*) conv_config table: ${num_cfg_nchw}"
        sh "./tuna/go_fish.py miopen load_job -l finFind_${branch_id}_nchw -t recurrent_${branch_id}_nchw --fin_steps \"miopen_find_compile,miopen_find_eval\" --session_id ${sesh1} ${job_lim}"
        def num_jobs_nchw = runsql("SELECT count(*) from conv_job WHERE reason = 'finFind_${branch_id}_nchw';").toInteger()
        sh "./tuna/go_fish.py miopen --fin_steps miopen_find_compile -l finFind_${branch_id}_nchw --session_id ${sesh1}"
        def num_compiled_jobs_nchw = runsql("SELECT count(*) from conv_job WHERE reason = 'finFind_${branch_id}_nchw' AND state = 'compiled';").toInteger()
        sh "echo ${num_compiled_jobs_nchw} == ${num_jobs_nchw}"
        if (num_compiled_jobs_nchw != num_jobs_nchw){
            error("Unable to compile find jobs using Fin")
        }
    }
}


def finFindEval(){
    def tuna_docker = docker.build("ci-tuna:${branch_id}", "--build-arg FIN_TOKEN=${FIN_TOKEN} --build-arg BACKEND=HIP .")
    tuna_docker.inside("--network host  --dns 8.8.8.8 ${docker_args}") {
        env.TUNA_DB_HOSTNAME = "${db_host}"
        env.TUNA_DB_NAME="${db_name}"
        env.TUNA_DB_USER_NAME="${db_user}"
        env.TUNA_DB_PASSWORD="${db_password}"
        env.gateway_ip = "${gateway_ip}"
        env.gateway_port = "${gateway_port}"
        env.gateway_user = "${gateway_user}"
        env.PYTHONPATH=env.WORKSPACE
        env.PATH="${env.WORKSPACE}/tuna:${env.PATH}"
        def sesh1 = runsql("select id from session order by id asc limit 1")

        def num_jobs = runsql("SELECT count(*) from conv_job WHERE reason = 'finFind_${branch_id}' AND state = 'compiled';").toInteger()
        sh "./tuna/go_fish.py miopen --fin_steps miopen_find_eval -l finFind_${branch_id} --session_id ${sesh1}"
        def num_evaluated_jobs = runsql("SELECT count(*) from conv_job WHERE reason = 'finFind_${branch_id}' AND state = 'evaluated';").toInteger()
        sh "echo ${num_evaluated_jobs} == ${num_jobs}"
        if (num_evaluated_jobs != num_jobs){
            error("Unable to evaluate find jobs using Fin")
        }
        def MIOPEN_BRANCH = runsql("SELECT miopen_v from session WHERE id=1;")
        def fdb_file = sh(script: "./tuna/go_fish.py miopen export_db -a ${arch} -n ${num_cu} -f --session_id ${sesh1}", returnStdout: true)
        archiveArtifacts  "${fdb_file}"
        def kdb_file = sh(script: "./tuna/go_fish.py miopen export_db -a ${arch} -n ${num_cu} -k --session_id ${sesh1}", returnStdout: true)
        archiveArtifacts "${kdb_file}"

        def num_jobs_nhwc = runsql("SELECT count(*) from conv_job WHERE reason = 'finFind_${branch_id}_nhwc' AND state = 'compiled';").toInteger()
        sh "./tuna/go_fish.py miopen --fin_steps miopen_find_eval -l finFind_${branch_id}_nhwc --session_id ${sesh1}"
        def fdb_file_nhwc = sh(script: "./tuna/go_fish.py miopen export_db -a ${arch} -n ${num_cu} -f --session_id ${sesh1} --filename fdb_nhwc", returnStdout: true)
        def num_evaluated_jobs_nhwc = runsql("SELECT count(*) from conv_job WHERE reason = 'finFind_${branch_id}_nhwc' AND state = 'evaluated';").toInteger()
        sh "echo ${num_evaluated_jobs_nhwc} == ${num_jobs_nhwc}"
        if (num_evaluated_jobs_nhwc != num_jobs_nhwc){
            error("Unable to evaluate find jobs using Fin")
        }

        archiveArtifacts  "${fdb_file_nhwc}"
        def kdb_file_nhwc = sh(script: "./tuna/go_fish.py miopen export_db -a ${arch} -n ${num_cu} -k --session_id ${sesh1} --filename kdb_nhwc", returnStdout: true)
        archiveArtifacts "${kdb_file_nhwc}"

        def num_jobs_nchw = runsql("SELECT count(*) from conv_job WHERE reason = 'finFind_${branch_id}_nchw' AND state = 'compiled';").toInteger()
        sh "./tuna/go_fish.py miopen --fin_steps miopen_find_eval -l finFind_${branch_id}_nchw --session_id ${sesh1}"
        def fdb_file_nchw = sh(script: "./tuna/go_fish.py miopen export_db -a ${arch} -n ${num_cu} -f --session_id ${sesh1}", returnStdout: true)
        def num_evaluated_jobs_nchw = runsql("SELECT count(*) from conv_job WHERE reason = 'finFind_${branch_id}_nchw' AND state = 'evaluated';").toInteger()
        sh "echo ${num_evaluated_jobs_nchw} == ${num_jobs_nchw}"
        if (num_evaluated_jobs_nchw != num_jobs_nchw){
            error("Unable to evaluate find jobs using Fin")
        }

        archiveArtifacts  "${fdb_file_nchw}"
        def kdb_file_nchw = sh(script: "./tuna/go_fish.py miopen export_db -a ${arch} -n ${num_cu} -k --session_id ${sesh1}", returnStdout: true)
        archiveArtifacts "${kdb_file_nchw}"
    }
}
def buildTunaDocker(){
    // The purpose of this job is to ensure that the Tuna Docker is uptodate on the eval/build machine for the CI jobs
    checkout scm
    def tuna_docker = docker.build("ci-tuna:${branch_id}")
    tuna_docker.inside("--network host "){
        sh "pwd"
    }
}

def loadJobTest() {
    def tuna_docker = docker.build("ci-tuna:${branch_id}", "--build-arg FIN_TOKEN=${FIN_TOKEN} .")
    tuna_docker.inside("--network host  --dns 8.8.8.8 ${docker_args}") {
        env.TUNA_DB_HOSTNAME = "${db_host}"
        env.TUNA_DB_NAME="${db_name}"
        env.TUNA_DB_USER_NAME="${db_user}"
        env.TUNA_DB_PASSWORD="${db_password}"
        env.PYTHONPATH=env.WORKSPACE
        env.gateway_ip = "${gateway_ip}"
        env.gateway_port = "${gateway_port}"
        env.gateway_user = "${gateway_user}"
        env.PATH="${env.WORKSPACE}/tuna:${env.PATH}"
        // setup version table
        runsql("SELECT * from machine;")
        echo "${arch} : ${num_cu}"
        def sesh1 = 1 //runsql("select id from session order by id asc limit 1")
        def sesh2 = 2 //runsql("select id from session order by id desc limit 1")

        sh "./tuna/go_fish.py miopen import_configs -t recurrent_${branch_id} --mark_recurrent -f utils/recurrent_cfgs/alexnet_4jobs.txt --model Alexnet --md_version 1 --framework Pytorch --fw_version 1"
        sh "./tuna/go_fish.py miopen import_configs -t recurrent_${branch_id} --mark_recurrent -f utils/configs/conv_configs_NHWC.txt --model Resnet50 --md_version 1 --framework Pytorch --fw_version 1"
        def out = runsql("SELECT count(*) FROM conv_config_tags WHERE tag='recurrent_${branch_id}' ;")
        assert out.toInteger() > 0

        //reset job table
        runsql("DELETE FROM conv_job;")
        sh "./tuna/go_fish.py miopen load_job -t recurrent_${branch_id} -l recurrent_${branch_id} --session_id ${sesh1} ${job_lim}"
        out = runsql("SELECT count(*) FROM conv_job WHERE reason='recurrent_${branch_id}' and session=${sesh1} ;")
        assert out.toInteger() > 0

        sh "./tuna/go_fish.py miopen import_configs -t batch_norm_test -f utils/configs/batch_norm.txt -C batch_norm --model Resnet50 --md_version 1 --framework Pytorch --fw_version 1"
        // dump the added jobs for version 2
        def out_bn = runsql("SELECT count(*) FROM bn_config_tags WHERE tag='batch_norm_test' ;")
        assert out_bn.toInteger() > 0
        sh "./tuna/go_fish.py miopen load_job -t batch_norm_test -l batch_norm_test -C batch_norm --session_id ${sesh2}"
        out_bn = runsql("SELECT count(*) FROM bn_job WHERE reason='batch_norm_test' and session=${sesh2} ;")
        assert out_bn.toInteger() > 0

        //reset jobs and test load solver
        runsql("DELETE FROM conv_job;")
        //runsql("INSERT INTO solver(solver, valid) VALUES ('ConvHipImplicitGemmV4R1Fwd', 1);")
        runsql("INSERT IGNORE INTO conv_solver_applicability(valid, applicable, config, solver, session) VALUES (1, 1, 1, 26, 1);")
        runsql("INSERT IGNORE INTO conv_solver_applicability(valid, applicable, config, solver, session) VALUES (1, 2, 1, 26, 1);")
        runsql("INSERT IGNORE INTO conv_solver_applicability(valid, applicable, config, solver, session) VALUES (1, 3, 1, 26, 1);")
        sh "./tuna/go_fish.py miopen load_job -t recurrent_${branch_id} -l recurrent_${branch_id} -s ConvHipImplicitGemmV4R1Fwd --session_id ${sesh1}"
        out = runsql("SELECT count(*) FROM conv_job WHERE reason='recurrent_${branch_id}' and solver='ConvHipImplicitGemmV4R1Fwd' and session=${sesh1};")
        assert out.toInteger() > 0
    }
}

def solverAnalyticsTest(){
    def tuna_docker = docker.build("ci-tuna:${branch_id}", "--build-arg FIN_TOKEN=${FIN_TOKEN} --build-arg BACKEND=HIPNOGPU .")
    tuna_docker.inside("-u root --network host  --dns 8.8.8.8") {
        checkout scm
        // enviornment setup
        env.TUNA_DB_HOSTNAME = "${db_host}"
        env.TUNA_DB_NAME="${db_name}"
        env.TUNA_DB_USER_NAME="${db_user}"
        env.TUNA_DB_PASSWORD="${db_password}"
        env.PYTHONPATH = env.WORKSPACE
        env.gateway_ip = "${gateway_ip}"
        env.gateway_port = "${gateway_port}"
        env.gateway_user = "${gateway_user}"
        env.PATH = "${env.WORKSPACE}/tuna:${env.PATH}"

        // install SolverAnalytics
        sh "rm -rf SolverAnalytics"
        sh "git clone https://${FIN_TOKEN}:x-oauth-basic@github.com/ROCmSoftwarePlatform/SolverAnalytics.git"
        sh "pip3 install --default-timeout=100000 -r SolverAnalytics/requirements.txt"

        // run SolverAnalytics tests
        sh "python3 ./SolverAnalytics/tests/clean_finddb_test.py"
        sh "python3 ./SolverAnalytics/tests/cli_test.py"
        sh "python3 ./SolverAnalytics/tests/generate_analytics_test.py"
        sh "python3 ./SolverAnalytics/tests/get_finddb_test.py"
        sh "python3 ./SolverAnalytics/tests/utils_test/df_tools_test.py"
        sh "python3 ./SolverAnalytics/tests/utils_test/fdb_key_utils_test.py"
        sh "python3 ./SolverAnalytics/tests/utils_test/helpers_test.py"
        sh "python3 ./SolverAnalytics/tests/utils_test/logging_test.py"
    }
}

def perfCompile() {
    def tuna_docker = docker.build("ci-tuna:${branch_id}", "--build-arg FIN_TOKEN=${FIN_TOKEN} --build-arg BACKEND=HIPNOGPU .")
    tuna_docker.inside("--network host --dns 8.8.8.8 ${docker_args} ") {
        env.TUNA_DB_HOSTNAME = "${db_host}"
        env.TUNA_DB_NAME="${db_name}"
        env.TUNA_DB_USER_NAME="${db_user}"
        env.TUNA_DB_PASSWORD="${db_password}"
        env.gateway_ip = "${gateway_ip}"
        env.gateway_port = "${gateway_port}"
        env.gateway_user = "${gateway_user}"
        env.TUNA_DOCKER_NAME="ci-tuna:${branch_id}"
        env.PYTHONPATH=env.WORKSPACE
        env.PATH="${env.WORKSPACE}/tuna:${env.PATH}"
        runsql("DELETE FROM conv_job;")
        def sesh1 = runsql("select id from session order by id asc limit 1")

        sh "./tuna/go_fish.py miopen import_configs -t alexnet_${branch_id} --mark_recurrent -f utils/recurrent_cfgs/alexnet_4jobs.txt --model Resnet50 --md_version 1 --framework Pytorch --fw_version 1"
        sh "./tuna/go_fish.py miopen load_job -t alexnet_${branch_id} -l alexnet_${branch_id} --session_id ${sesh1} --fin_steps miopen_perf_compile,miopen_perf_eval ${job_lim}"
        // Get the number of jobs
        def num_jobs = runsql("SELECT count(*) from conv_job where state = 'new' and reason = 'alexnet_${branch_id}'");
        sh "./tuna/go_fish.py miopen --fin_steps miopen_perf_compile -l alexnet_${branch_id} --session_id ${sesh1}"
        def compiled_jobs = runsql("SELECT count(*) from conv_job where state = 'compiled' and reason = 'alexnet_${branch_id}';")
        if(compiled_jobs.toInteger() == 0)
        {
            error("Unable to compile any jobs for alexnet")
        }

        sh "./tuna/go_fish.py miopen import_configs -t conv_${branch_id}_v2 --mark_recurrent -f utils/configs/conv_configs_NHWC.txt --model Resnet50 --md_version 1 --framework Pytorch --fw_version 1"
        sh "./tuna/go_fish.py miopen import_configs -t conv_${branch_id}_v2 --mark_recurrent -f utils/configs/conv_configs_NCHW.txt --model Resnet50 --md_version 1 --framework Pytorch --fw_version 1"
        sh "./tuna/go_fish.py miopen load_job -t conv_${branch_id}_v2 -l conv_${branch_id}_v2 --session_id ${sesh1} --fin_steps miopen_perf_compile,miopen_perf_eval ${job_lim}"
        // Get the number of jobs
        def num_conv_jobs = runsql("SELECT count(*) from conv_job where state = 'new' and reason = 'conv_${branch_id}_v2'");
        sh "./tuna/go_fish.py miopen --fin_steps miopen_perf_compile -l conv_${branch_id}_v2 --session_id ${sesh1}"
        def compiled_conv_jobs = runsql("SELECT count(*) from conv_job where state = 'compiled' and reason = 'conv_${branch_id}_v2';")
        if(compiled_conv_jobs.toInteger() == 0)
        {
            error("Unable to compile any conv jobs")
        }
        echo "${compiled_conv_jobs}"
    }
}

def perfEval_gfx908() {
    def tuna_docker = docker.build("ci-tuna:${branch_id}", "--build-arg FIN_TOKEN=${FIN_TOKEN} .")
    tuna_docker.inside("--network host --dns 8.8.8.8 ${docker_args} ") {
        env.TUNA_DB_HOSTNAME = "${db_host}"
        env.TUNA_DB_NAME="${db_name}"
        env.TUNA_DB_USER_NAME="${db_user}"
        env.TUNA_DB_PASSWORD="${db_password}"
        env.gateway_ip = "${gateway_ip}"
        env.gateway_port = "${gateway_port}"
        env.gateway_user = "${gateway_user}"
        env.TUNA_DOCKER_NAME="ci-tuna:${branch_id}"
        env.PYTHONPATH=env.WORKSPACE
        env.PATH="${env.WORKSPACE}/tuna:${env.PATH}"
        def sesh1 = runsql("select id from session order by id asc limit 1")

        def compiled_jobs = runsql("SELECT count(*) from conv_job where state = 'compiled' and reason = 'alexnet_${branch_id}';")
        sh "./tuna/go_fish.py miopen --fin_steps miopen_perf_eval -l alexnet_${branch_id} --session_id ${sesh1}"
        def eval_jobs = runsql("SELECT count(*) from conv_job where state = 'evaluated' and reason = 'alexnet_${branch_id}';")
        if(eval_jobs.toInteger() != compiled_jobs.toInteger())
        {
            error("Unable to eval all jobs for alexnet")
        }

        def compiled_conv_jobs = runsql("SELECT count(*) from conv_job where reason = 'conv_${branch_id}_v2' and state = 'compiled';")
        sh "./tuna/go_fish.py miopen --fin_steps miopen_perf_eval -l conv_${branch_id}_v2 --session_id ${sesh1}"
        def eval_conv_jobs = runsql("SELECT count(*) from conv_job where reason = 'conv_${branch_id}_v2' and state = 'evaluated';")
        def errored_conv_jobs = runsql("SELECT count(*) from conv_job where reason = 'conv_${branch_id}_v2' and state = 'errored';")
        if(eval_conv_jobs.toInteger() != compiled_conv_jobs.toInteger())
        {
            echo "#compiled jobs: ${compiled_conv_jobs}"
            echo "#evaluated jobs: ${eval_conv_jobs}"
            echo "#errored jobs: ${errored_conv_jobs}"
            error("Unable to eval all conv jobs")
        }

        def last_gold_v = runsql("SELECT max(golden_miopen_v) from conv_golden;")
        def next_gold_v = last_gold_v.toInteger() + 1
        sh "./tuna/go_fish.py miopen update_golden --session_id ${sesh1} --golden_v ${next_gold_v} --base_golden_v ${last_gold_v}"
        def golden_entries = runsql("SELECT count(*) from conv_golden where session= ${sesh1};")
        def fdb_entries = runsql("SELECT count(*) from conv_golden where session= ${sesh1};")
        if(golden_entries.toInteger() != fdb_entries.toInteger())
        {
            echo "#fdb jobs: ${fdb_entries}"
            echo "#goden jobs: ${golden_entries}"
            error("FDB entries and golden entries do not match")
        }
    }
}

def pytestSuite1() {
    def tuna_docker = docker.build("ci-tuna:${branch_id}_pytest1", "--build-arg FIN_TOKEN=${FIN_TOKEN} .")
    tuna_docker.inside("--network host  --dns 8.8.8.8") {
        env.TUNA_DB_HOSTNAME = "${db_host}"
        env.TUNA_DB_NAME="${db_name}"
        env.TUNA_DB_USER_NAME="${db_user}"
        env.TUNA_DB_PASSWORD="${db_password}"
        env.gateway_ip = "${gateway_ip}"
        env.gateway_port = "${gateway_port}"
        env.gateway_user = "${gateway_user}"
        env.TUNA_DOCKER_NAME="ci-tuna:${branch_id}_pytest1"
        env.PYTHONPATH=env.WORKSPACE
        env.PATH="${env.WORKSPACE}/tuna:${env.PATH}"
        addMachine(arch, num_cu, machine_ip, machine_local_ip, username, pwd, port)
        // download the latest perf db
        //runsql("DELETE FROM config_tags; DELETE FROM job; DELETE FROM config;")
        sshagent (credentials: ['bastion-ssh-key']) {   
           sh "coverage erase"
           sh "python3 -m coverage run -a -m pytest tests/test_export_db.py -s"            
           sh "python3 -m coverage run -a -m pytest tests/test_abort_file.py -s"
           sh "python3 -m coverage run -a -m pytest tests/test_analyze_parse_db.py -s"
           sh "python3 -m coverage run -a -m pytest tests/test_connection.py -s"
           // builder then evaluator in sequence
           sh "python3 -m coverage run -a -m pytest tests/test_importconfigs.py -s"
           sh "python3 -m coverage run -a -m pytest tests/test_machine.py -s"
           sh "python3 -m coverage run -a -m pytest tests/test_dbBase.py -s"
           sh "python3 -m coverage run -a -m pytest tests/test_driver.py -s"
           sh "python3 -m coverage run -a -m pytest tests/test_fin_class.py -s"
           sh "python3 -m coverage run -a -m pytest tests/test_fin_utils.py -s"
           sh "python3 -m coverage run -a -m pytest tests/test_add_session.py -s"
           sh "python3 -m coverage run -a -m pytest tests/test_merge_db.py -s"
           sh "python3 -m coverage run -a -m pytest tests/test_merge_db_functions.py -s"
           sh "python3 -m coverage run -a -m pytest tests/test_utility.py -s"
           sh "python3 -m coverage run -a -m pytest tests/test_example.py -s"
           sh "python3 -m coverage run -a -m pytest tests/test_yaml_parser.py -s"
           sh "python3 -m coverage run -a -m pytest tests/test_load_job.py -s"
           // The OBMC host used in the following test is down
           // sh "pytest tests/test_mmi.py "
        }
        sh "coverage report -m "
    }
}


def pytestSuite2() {
    def tuna_docker = docker.build("ci-tuna:${branch_id}_pytest2", "--build-arg FIN_TOKEN=${FIN_TOKEN} --build-arg BACKEND=HIPNOGPU .")
    tuna_docker.inside("--network host  --dns 8.8.8.8 ") {
        env.TUNA_DB_HOSTNAME = "${db_host}"
        env.TUNA_DB_NAME="${db_name}"
        env.TUNA_DB_USER_NAME="${db_user}"
        env.TUNA_DB_PASSWORD="${db_password}"
        env.gateway_ip = "${gateway_ip}"
        env.gateway_port = "${gateway_port}"
        env.gateway_user = "${gateway_user}"
        env.TUNA_DOCKER_NAME="ci-tuna:${branch_id}_pytest2"
        env.PYTHONPATH=env.WORKSPACE
        env.PATH="${env.WORKSPACE}/tuna:${env.PATH}"

        addMachine(arch, num_cu, machine_ip, machine_local_ip, username, pwd, port)
        // download the latest perf db
        //runsql("DELETE FROM config_tags; DELETE FROM job; DELETE FROM config;")
        sshagent (credentials: ['bastion-ssh-key']) {                 
           // test fin builder and test fin builder conv in sequence
           sh "python3 -m coverage run -a -m pytest tests/test_worker.py -s"
           sh "TUNA_LOGLEVEL=INFO python3 -m coverage run -a -m pytest tests/test_fin_builder.py -s"
        }
        sh "coverage report -m"
    }
}

def pytestSuite3AndCoverage(current_run, main_branch) {
    def tuna_docker = docker.build("ci-tuna:${branch_id}_pytest3", " --build-arg FIN_TOKEN=${FIN_TOKEN} --build-arg BACKEND=HIP .")
    tuna_docker.inside("--network host  --dns 8.8.8.8") {
        env.TUNA_DB_HOSTNAME = "${db_host}"
        env.TUNA_DB_NAME="${db_name}"
        env.TUNA_DB_USER_NAME="${db_user}"
        env.TUNA_DB_PASSWORD="${db_password}"
        env.gateway_ip = "${gateway_ip}"
        env.gateway_port = "${gateway_port}"
        env.gateway_user = "${gateway_user}"
        env.PYTHONPATH=env.WORKSPACE
        env.PATH="${env.WORKSPACE}/tuna:${env.PATH}"
        sshagent (credentials: ['bastion-ssh-key']) {                 
           sh "python3 -m coverage run -a -m pytest tests/test_fin_evaluator.py -s"
           sh "python3 -m coverage run -a -m pytest tests/test_update_golden.py -s"
        }
        sh "coverage report -m"
        sh "python3 -m coverage json"
        if (current_run == main_branch) {
            sh "python3 tests/covscripts/coverage.py ${main_branch}"
            archiveArtifacts artifacts: "${env.COVERAGE_ARTIFACT_FILE_NAME}", allowEmptyArchive: true, fingerprint: true
        } else {
        try {
          sh "wget ${env.TUNA_COVERAGE_URL}/${main_branch}/lastSuccessfulBuild/artifact/${env.COVERAGE_ARTIFACT_FILE_NAME}"
        } catch (Exception err) {
            currentBuild.result = 'SUCCESS'
        }
        if (fileExists("${env.COVERAGE_ARTIFACT_FILE_NAME}")) {
            sh "python3 tests/covscripts/coverage.py ${current_run}"
        } else {
            echo "File ${env.COVERAGE_ARTIFACT_FILE_NAME} not found. Skipping coverage.py execution"
        }
        }

    }
}

def runFormat() {
    node {
        checkout scm
        def tuna_docker = docker.build("ci-tuna:${branch_id}", "--build-arg FIN_TOKEN=${FIN_TOKEN} .")
        tuna_docker.inside("") {
            sh "yapf -d -r --style='{based_on_style: google, indent_width: 2}' tuna/ tests/ alembic/"
        }
    }
}

def runLint() {
    node {
          checkout scm
          def tuna_docker = docker.build("ci-tuna:${branch_id}", "--build-arg FIN_TOKEN=${FIN_TOKEN} .")
          tuna_docker.inside("") {
            sh "cd tuna && pylint -f parseable --max-args=8 --ignore-imports=no --indent-string='  ' *.py miopen/*.py example/*.py"
            sh "cd tuna && find miopen/scripts/ -type f -name '*.py' | xargs pylint -f parseable --max-args=8 --ignore-imports=no --indent-string='  '"
            sh "cd tuna && find miopen/driver/ -type f -name '*.py' | xargs pylint -f parseable --max-args=8 --ignore-imports=no --indent-string='  '"
            sh "cd tuna && find miopen/worker/ -type f -name '*.py' | xargs pylint -f parseable --max-args=8 --ignore-imports=no --indent-string='  '"
            sh "cd tuna && pylint -f parseable --max-args=8 --ignore-imports=no --indent-string='  ' miopen/subcmd/import_configs.py"
            sh "cd tuna && pylint -f parseable --max-args=8 --ignore-imports=no --indent-string='  ' miopen/subcmd/import_db.py"
            sh "cd tuna && pylint -f parseable --max-args=8 --ignore-imports=no --indent-string='  ' miopen/subcmd/export_db.py"
            sh "cd tuna && pylint -f parseable --max-args=8 --ignore-imports=no --indent-string='  ' miopen/subcmd/merge_db.py"
            sh "cd tuna && pylint -f parseable --max-args=8 --ignore-imports=no --indent-string='  ' miopen/subcmd/update_golden.py"
            sh "mypy tuna/miopen/utils/config_type.py"
            sh "mypy tuna/connection.py --ignore-missing-imports"
            sh "mypy tuna/abort.py --ignore-missing-imports"
            sh "mypy tuna/miopen/utils/analyze_parse_db.py --ignore-missing-imports"
            sh "mypy tuna/miopen/scripts/build_driver_cmd.py --ignore-missing-imports --follow-imports=skip"
            sh "mypy tuna/miopen/scripts/corrupt_configs.py --ignore-missing-imports --follow-imports=skip"
            sh "mypy tuna/miopen/subcmd/import_configs.py --ignore-missing-imports --follow-imports=skip"
            sh "mypy tuna/miopen/subcmd/load_job.py --ignore-missing-imports --follow-imports=skip"
            sh "mypy tuna/miopen/subcmd/export_db.py --ignore-missing-imports --follow-imports=skip"
            sh "mypy tuna/miopen/subcmd/update_golden.py --ignore-missing-imports --follow-imports=skip"
            sh "mypy tuna/miopen/parse_miopen_args.py --ignore-missing-imports --follow-imports=skip"
            sh "mypy tuna/miopen/driver/convolution.py --ignore-missing-imports"
            sh "mypy tuna/yaml_parser.py --ignore-missing-imports --follow-imports=skip"
            sh "mypy tuna/flask_example.py --ignore-missing-imports --follow-imports=skip"
            sh "mypy tuna/go_fish.py --ignore-missing-imports --follow-imports=skip"
            sh "mypy tuna/miopen/driver/batchnorm.py --ignore-missing-imports"
            sh "mypy tuna/miopen/worker/fin_class.py --ignore-missing-imports --follow-imports=skip"
            sh "mypy tuna/miopen/worker/fin_eval.py --ignore-missing-imports --follow-imports=skip"
            sh "mypy tuna/miopen/worker/fin_utils.py --ignore-missing-imports --follow-imports=skip"
            sh "mypy tuna/utils/db_utility.py --ignore-missing-imports --follow-imports=skip"
            sh "mypy tuna/worker_interface.py --ignore-missing-imports --follow-imports=skip"
            sh "mypy tuna/grafana_dict.py --ignore-missing-imports --follow-imports=skip"
            sh "mypy tuna/mituna_interface.py --ignore-missing-imports --follow-imports=skip"
            sh "mypy tuna/libraries.py"
            sh "mypy tuna/lib_utils.py --ignore-missing-imports --follow-imports=skip"
            sh "mypy tuna/machine_management_interface.py --ignore-missing-imports --follow-imports=skip"
            sh "yamllint tuna/miopen/yaml_files/*.yaml"
            sh "yamllint tuna/example/*.yaml"
            sh "mypy tuna/miopen/driver/base.py --ignore-missing-imports --follow-imports=skip"
            sh "mypy tuna/machine.py --ignore-missing-imports --follow-imports=skip"
            sh "mypy tuna/session_mixin.py --ignore-missing-imports --follow-imports=skip"
            sh "mypy tuna/parse_args.py --ignore-missing-imports --follow-imports=skip"
            sh "mypy tuna/worker_interface.py --ignore-missing-imports --follow-imports=skip"
            sh "mypy tuna/tables_interface.py --ignore-missing-imports --follow-imports=skip"
            sh "mypy tuna/sql.py --ignore-missing-imports"
            sh "mypy tuna/example/example_lib.py --ignore-missing-imports --follow-imports=skip"
            sh "mypy tuna/example/example_tables.py --ignore-missing-imports --follow-imports=skip"
            sh "mypy tuna/dbBase/sql_alchemy.py --ignore-missing-imports --follow-imports=skip"
            sh "mypy tuna/dbBase/base_class.py --ignore-missing-imports"
            sh "mypy tuna/example/session.py --ignore-missing-imports --follow-imports=skip"
            sh "mypy tuna/example/example_worker.py --ignore-missing-imports --follow-imports=skip"
          }
    }
}

def getJobReason()
{
  def job_reason = "${branch_name}_${miopen_branch_name}_${env.BUILD_ID}"
  return job_reason
}


def killContainer() {
  sh "srun --no-kill -p ${partition} -N 1-10 -l bash -c 'docker container list | grep  ${tuna_docker_name} | sed \"s#  #^#g\" | tr -s ^ | cut -d ^ -f 6 | xargs -I _ docker container kill _'"
  sh "srun --no-kill -p ${partition} -N 1-10 -l bash -c 'docker system prune -f'"
}

def getDockerName(backend)
{
  def tuna_docker_name = "${docker_registry}/ci-tuna:${branch_name}_${backend}_${env.BUILD_ID}"
  return tuna_docker_name
}

def LoadJobs()
{ 
  def script_args = ''
  def new_label = ''
  if(params.job_label == '')
  {
      new_label = getJobReason()
  }
  else
  {
      new_label = params.job_label
  }
  script_args = script_args + ' -l ' + "${new_label}"
  if(params.cmd != '')
  {
      script_args = script_args + " --cmd ${params.cmd} "
  }
  if(params.stage == 'fin_find')
  {
      script_args = script_args + " --fin_steps \"miopen_find_compile, miopen_find_eval\""
  }
  else if(params.stage == 'perf')
  {
      script_args = script_args + " --fin_steps \"miopen_perf_compile, miopen_perf_eval\""
  }
  if(params.all_configs)
  {
      script_args = script_args + " --all_configs "
  }
  else
  {
      script_args = script_args + " -t ${params.config_tag} "
  }
  echo "${script_args}"

  def build_args = "--build-arg FIN_TOKEN=${FIN_TOKEN} --build-arg ROCMVERSION=${params.rocm_version} --build-arg OSDB_BKC_VERSION=${params.osdb_bkc_version} --build-arg BACKEND=HIPNOGPU --build-arg MIOPEN_BRANCH=${miopen_branch_name} --build-arg DB_NAME=${params.db_name} --build-arg DB_USER_NAME=${db_user} --build-arg DB_USER_PASSWORD=${db_password} --build-arg DB_HOSTNAME=${db_host} ."
  if(params.base_image != '')
  {
    build_args = build_args + " --build-arg BASEIMAGE=${params.base_image} --build-arg ROCM_PRE=1"
  }
  def docker_run_args = "--network host --dns 8.8.8.8 -e TUNA_DB_HOSTNAME=${db_host} -e TUNA_DB_NAME=${params.db_name} -e TUNA_DB_USER_NAME=${db_user} -e TUNA_DB_PASSWORD=${db_password} -e gateway_ip=${gateway_ip} -e gateway_port=${gateway_port} -e gateway_user=${gateway_user} -e TUNA_LOGLEVEL=${params.tuna_loglevel}"

  sh "echo ${build_args}"
  def tuna_docker = docker.build("${tuna_docker_name}", "${build_args} ." )
  tuna_docker.inside("${docker_run_args}") {
      env.PYTHONPATH=env.WORKSPACE
      env.PATH="${env.WORKSPACE}/tuna:${env.PATH}"
      env.TUNA_LOGLEVEL="${tuna_loglevel}" 

      echo "./tuna/go_fish.py miopen load_job --session_id ${params.session_id} ${script_args}"
      sh "python3 ./tuna/go_fish.py miopen load_job --session_id ${params.session_id} ${script_args}"
  }
  tuna_docker.push()
}


def getSessionVals(session_id)
{
  String res = runsql("select arch, num_cu, rocm_v, miopen_v from session where id=${session_id};")

  def arch = res.split("[ \t]+")[0]
  def num_cu = res.split("[ \t]+")[1]
  def rocm_v = res.split("[ \t]+")[2]
  def miopen_v = res.split("[ \t]+")[3]
  echo "$arch $num_cu $rocm_v $miopen_v"

  def partition = "${arch}_${num_cu}"

  def osdb_bkc_version = ''
  def rocm_version = ''
  def subv_i = rocm_v.indexOf('-')
  def ver_len = rocm_v.length() - subv_i - 1
  if(ver_len > 3)
  {
    osdb_bkc_version=rocm_v.substring(subv_i+1)
  }
  else
  {
    rocm_version = rocm_v.substring(0, subv_i)
    //only use first 2 version numbers, eg 5.4, not 5.4.0
    fdot = rocm_version.indexOf('.')
    if(fdot > 0)
    {
      sdot = rocm_version.indexOf('.', fdot+1)
      if(sdot > 0)
      {
        rocm_version = rocm_version.substring(0, sdot)
        rocm_version = "'" + rocm_version + " " + rocm_v.substring(subv_i+1) + "'"
      }
    }
  }

  subv_i = miopen_v.indexOf('-dirty')
  if(subv_i >= 0)
  {
    miopen_v = miopen_v.substring(0, subv_i)
  }

  return [partition, osdb_bkc_version, rocm_version, miopen_v]
}


def applicUpdate(){
  def tuna_docker
  (_, osdb_bkc_version, rocm_version, miopen_v) = getSessionVals(params.session_id)

  def build_args = "--build-arg FIN_TOKEN=${FIN_TOKEN} --network host --build-arg ROCMVERSION=${rocm_version} --build-arg OSDB_BKC_VERSION=${osdb_bkc_version} --build-arg BACKEND=${backend} --build-arg MIOPEN_BRANCH=${miopen_v} --build-arg DB_NAME=${params.db_name} --build-arg DB_USER_NAME=${params.db_user} --build-arg DB_USER_PASSWORD=${params.db_password} --build-arg DB_HOSTNAME=${params.db_host} --build-arg MIOPEN_USE_MLIR=${params.use_mlir}"

  if(params.base_image != '')
  {
    build_args = build_args + " --build-arg BASEIMAGE=${params.base_image} --build-arg ROCM_PRE=1"
  }
  sh "echo ${build_args}"

  tuna_docker = docker.build("${tuna_docker_name}", "${build_args} ." )
  tuna_docker.push()

  def docker_args = "--network host  --dns 8.8.8.8 -e TUNA_DB_HOSTNAME=${db_host} -e TUNA_DB_NAME=${params.db_name} -e TUNA_DB_USER_NAME=${db_user} -e TUNA_DB_PASSWORD=${db_password} -e gateway_ip=${gateway_ip} -e gateway_port=${gateway_port} -e gateway_user=${gateway_user} -e TUNA_LOGLEVEL=${params.tuna_loglevel}"

  def use_tag = ''
  if(params.config_tag != '')
  {
    use_tag = "-l '${params.config_tag}'"
  }

  if(params.UPDATE_SOLVERS)
  {
    sh "srun --no-kill -p build-only -N 1 -l bash -c 'docker run ${docker_args} ${tuna_docker_name} ./tuna/go_fish.py miopen --update_solvers'"
    def num_solvers = runsql("SELECT count(*) from solver;")
    println "Number of solvers: ${num_solvers}"
    if (num_solvers.toInteger() == 0){
        error("Unable to add solvers from Fin")
    }
  }
  if(params.UPDATE_APPLICABILITY)
  {
    sh "srun --no-kill -p build-only -N 1 -l bash -c 'docker run ${docker_args} ${tuna_docker_name} ./tuna/go_fish.py miopen --update_applicability --session_id ${params.session_id} ${use_tag}'"
    def num_sapp = runsql("SELECT count(*) from conv_solver_applicability where session=${params.session_id};")
    println "Session ${params.session_id} applicability: ${num_sapp}"
    if (num_sapp.toInteger() == 0){
      error("Unable to get applicability from Fin")
    }
  }

}


def compile()
{
  def tuna_docker
  (_, osdb_bkc_version, rocm_version, miopen_v) = getSessionVals(params.session_id)

  def build_args = " --network host --build-arg FIN_TOKEN=${FIN_TOKEN} --build-arg ROCMVERSION=${rocm_version} --build-arg OSDB_BKC_VERSION=${osdb_bkc_version} --build-arg BACKEND=${backend} --build-arg MIOPEN_BRANCH=${miopen_v} --build-arg DB_NAME=${params.db_name} --build-arg DB_USER_NAME=${params.db_user} --build-arg DB_USER_PASSWORD=${params.db_password} --build-arg DB_HOSTNAME=${params.db_host} --build-arg MIOPEN_USE_MLIR=${params.use_mlir}"

  if(params.base_image != '')
  {
    build_args = build_args + " --build-arg BASEIMAGE=${params.base_image} --build-arg ROCM_PRE=1"
  }

  sh "echo ${build_args}"
  tuna_docker = docker.build("${tuna_docker_name}", "${build_args} ." )

  tuna_docker.inside("--network host  --dns 8.8.8.8 ") {
      env.PYTHONPATH=env.WORKSPACE
      env.PATH="${env.WORKSPACE}/tuna:${env.PATH}"
      env.TUNA_LOGLEVEL="${tuna_loglevel}"
      sh "pwd"
  }
  // push the image 
  tuna_docker.push()
  env_list = params.env.split(' ')
  for(item in env_list)
  {
    if(item.replaceAll("\\s","") != "")
    {
      if(item.contains("="))
      {
        docker_args += " -e ${item}"
      }
      else
      {
        error "Not added to env: ${item}"
      }
    }
  }

  if(params.stage == 'perf')
  {
    docker_args += " --privileged --device=/dev/kfd --device /dev/dri:/dev/dri:rw --volume /dev/dri:/dev/dri:rw --group-add video"
  }

  def compile_cmd = ''
  if(params.stage == 'fin_find')
  {
    compile_cmd = '--fin_steps miopen_find_compile'
  }
  else
  {
    compile_cmd = '--fin_steps miopen_perf_compile'
  }
  if(params.dynamic_solvers_only)
  {
    compile_cmd += ' --dynamic_solvers_only'
  }

  // Run the jobs on the cluster
  sh "srun --no-kill -p ${partition} -N 1-10 -l bash -c 'docker run ${docker_args} ${tuna_docker_name} python3 /tuna/tuna/go_fish.py miopen ${compile_cmd} --session_id ${params.session_id}'"
}


def evaluate(params)
{
  def tuna_docker
  (partition, osdb_bkc_version, rocm_version, miopen_v) = getSessionVals(params.session_id)

  def build_args = " --network host --build-arg FIN_TOKEN=${FIN_TOKEN} --build-arg ROCMVERSION=${rocm_version} --build-arg OSDB_BKC_VERSION=${osdb_bkc_version} --build-arg BACKEND=HIP --build-arg MIOPEN_BRANCH=${miopen_v} --build-arg DB_NAME=${params.db_name} --build-arg DB_USER_NAME=${params.db_user} --build-arg DB_USER_PASSWORD=${params.db_password} --build-arg DB_HOSTNAME=${params.db_host} --build-arg MIOPEN_USE_MLIR=${params.use_mlir}"

  if(params.base_image != '')
  {
    build_args = build_args + " --build-arg BASEIMAGE=${params.base_image} --build-arg ROCM_PRE=1"
  }

  sh "echo ${build_args}"
  tuna_docker = docker.build("${tuna_docker_name}", "${build_args} ." )
  tuna_docker.push()

  env_list = params.env.split(' ')
  for(item in env_list)
  {
    if(item.replaceAll("\\s","") != "")
    {
      if(item.contains("="))
      {
        docker_args += " -e ${item}"
      }
      else
      {
        error "Not added to env: ${item}"
      }
    }
  }
  def eval_cmd = ''
  if(params.stage == 'fin_find')
  {
    eval_cmd = '--fin_steps miopen_find_eval'
  }
  else
  {
    eval_cmd = '--fin_steps miopen_perf_eval'
  }
  if(params.dynamic_solvers_only)
  {
    eval_cmd += ' --dynamic_solvers_only'
  }

<<<<<<< HEAD
  sh "srun --no-kill -p ${partition} -N 1-10 -l bash -c 'docker run ${docker_args} ${tuna_docker_name} python3 /tuna/tuna/go_fish.py miopen ${eval_cmd} --session_id ${params.session_id}'"// || scontrol requeue \$SLURM_JOB_ID'"
=======
  sh "srun --no-kill -p ${partition} -N 1-10 -l bash -c 'docker run ${docker_args} ${tuna_docker_name} python3 /tuna/tuna/go_fish.py miopen ${eval_cmd} --session_id ${params.session_id}'"
>>>>>>> ab142d3a
}

def doxygen() {
    node {
          checkout scm
          def tuna_docker = docker.build("ci-tuna:${branch_id}", "--build-arg FIN_TOKEN=${FIN_TOKEN} .")
          tuna_docker.inside("") {
            sh "cd doc && doxygen Doxyfile"
            def empty = sh returnStdout: true, script: "ls doc | wc -l"
            echo "${empty}"
            if (empty.toInteger() == 0){
              error("Unable to generate Doxygen file")
            }
          }
    }
}
<|MERGE_RESOLUTION|>--- conflicted
+++ resolved
@@ -892,11 +892,7 @@
     eval_cmd += ' --dynamic_solvers_only'
   }
 
-<<<<<<< HEAD
-  sh "srun --no-kill -p ${partition} -N 1-10 -l bash -c 'docker run ${docker_args} ${tuna_docker_name} python3 /tuna/tuna/go_fish.py miopen ${eval_cmd} --session_id ${params.session_id}'"// || scontrol requeue \$SLURM_JOB_ID'"
-=======
   sh "srun --no-kill -p ${partition} -N 1-10 -l bash -c 'docker run ${docker_args} ${tuna_docker_name} python3 /tuna/tuna/go_fish.py miopen ${eval_cmd} --session_id ${params.session_id}'"
->>>>>>> ab142d3a
 }
 
 def doxygen() {
