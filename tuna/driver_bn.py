--- conflicted
+++ resolved
@@ -134,14 +134,8 @@
     return BNConfig(**self.compose_tensors(keep_id))
 
   def __str__(self):
-<<<<<<< HEAD
-    return "./bin/MIOpenDriver " + self.cmd_bn + " " + " ".join(
-        '--{} {}'.format(key, val)
-        for key, val in self.__dict__.items()
-=======
     return "./bin/MIOpenDriver " + self.cmd + " " + " ".join(
         f'--{key} {val}' for key, val in self.__dict__.items()
->>>>>>> 56b8f69b
         if key in BN_CONFIG_COLS or key in IN_TENSOR_COLS or
         key in self.get_common_cols())
 
