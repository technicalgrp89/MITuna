--- conflicted
+++ resolved
@@ -693,36 +693,15 @@
 
     self.logger.info("commit pending jobs %s, #objects: %s", id_list,
                       len(obj_list))
-    status = session_retry(session, self.add_sql_objs,
+    status = session_retry(session, self.__add_sql_objs,
                             lambda x: x(session, obj_list), self.logger)
     if not status:
-      self.logger.error("Failed commit pending job %s", id_list)
+      self.logger.error("Failed commit pending job(s) %s", id_list)
       return False
 
     this_job = self.job
-<<<<<<< HEAD
     for job in job_list:
       self.job = job
-=======
-    for job_id, job_dict in for_commit.items():
-      obj_list = job_dict['obj']
-      self.job = job_dict['job']
-
-      self.logger.info("commit pending job %s, #objects: %s", job_id,
-                       len(obj_list))
-
-      def actuator(func, obj_list):
-        return func(session, obj_list)
-
-      status = session_retry(session, self.__add_sql_objs,
-                             functools.partial(actuator, obj_list=obj_list),
-                             self.logger)
-
-      if not status:
-        self.logger.error("Failed commit pending job %s", job_id)
-        continue
-
->>>>>>> 71083876
       #set job states after successful commit
       close_job()
     self.job = this_job
