--- conflicted
+++ resolved
@@ -33,16 +33,14 @@
   fin_steps: false
   tag: 'someTag'
 
-<<<<<<< HEAD
+export_db:
+  enabled: true
+  file_name: 'fdb_nhwc.txt'
+
 update_golden:
   enabled: true
   golden_v: 1.1
   base_golden_v: 1.0
-=======
-export_db:
-  enabled: true
-  file_name: 'fdb_nhwc.txt'
->>>>>>> 4c9772db
 
 update_applicability:
   enabled: false
