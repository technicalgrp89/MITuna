--- conflicted
+++ resolved
@@ -199,11 +199,7 @@
   basic_fwd = basic_fwd + fdb_key[fdb_key.rfind('-') + 2:]
   #add = for parsing function to treat like fdb
   basic_fwd = basic_fwd + '='
-<<<<<<< HEAD
-  direction = fdb_key[fdb_key.rfind('-')+1]
-=======
   direction = fdb_key[fdb_key.rfind('-') + 1]
->>>>>>> f7b2392b
   cfg, data_type, _ = get_fds_from_cmd(basic_fwd)
   cfg['direction'] = direction
   cfg['layout'] = cfg['out_layout']
@@ -211,10 +207,7 @@
   cfg['bias'] = 0
   return cfg
 
-<<<<<<< HEAD
-=======
-
->>>>>>> f7b2392b
+
 def mysql_to_sqlite_cfg(in_perf_cfg: dict) -> dict:
   """convert values to represent sqlite config table"""
   perf_cfg: dict = in_perf_cfg.copy()
