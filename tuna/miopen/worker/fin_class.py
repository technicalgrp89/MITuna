--- conflicted
+++ resolved
@@ -691,12 +691,8 @@
     kernel_obj.uncompressed_size = kern_obj['uncompressed_size']
     return kernel_obj
 
-<<<<<<< HEAD
-  def __check_layout_mismatch(self, fdb_entry, status):
-=======
   def __check_layout_mismatch(self, fdb_entry: SimpleDict,
                               status: dict) -> bool:
->>>>>>> 3b975831
     """Check that the fdb key returned by fin matches the config being tuned, states to error if not"""
     fdb_key = fdb_entry.fdb_key
     fds, vals, _, _ = parse_pdb_key(fdb_key)
@@ -705,13 +701,8 @@
 
     if cfg_layout != key_layout:
       status['success'] = False
-<<<<<<< HEAD
-      status[
-          'result'] = f"fdb_key layout mismatch with config {key_layout} != {cfg_layout}"
-=======
       status['result'] = f"fdb_key layout mismatch with config"\
                          f" {key_layout} != {cfg_layout}"
->>>>>>> 3b975831
       fdb_entry.valid = False
       return False
 
