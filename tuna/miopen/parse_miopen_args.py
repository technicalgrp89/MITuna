#!/usr/bin/env python3
###############################################################################
#
# MIT License
#
# Copyright (c) 2023 Advanced Micro Devices, Inc.
#
# Permission is hereby granted, free of charge, to any person obtaining a copy
# of this software and associated documentation files (the "Software"), to deal
# in the Software without restriction, including without limitation the rights
# to use, copy, modify, merge, publish, distribute, sublicense, and/or sell
# copies of the Software, and to permit persons to whom the Software is
# furnished to do so, subject to the following conditions:
#
# The above copyright notice and this permission notice shall be included in all
# copies or substantial portions of the Software.
#
# THE SOFTWARE IS PROVIDED "AS IS", WITHOUT WARRANTY OF ANY KIND, EXPRESS OR
# IMPLIED, INCLUDING BUT NOT LIMITED TO THE WARRANTIES OF MERCHANTABILITY,
# FITNESS FOR A PARTICULAR PURPOSE AND NONINFRINGEMENT. IN NO EVENT SHALL THE
# AUTHORS OR COPYRIGHT HOLDERS BE LIABLE FOR ANY CLAIM, DAMAGES OR OTHER
# LIABILITY, WHETHER IN AN ACTION OF CONTRACT, TORT OR OTHERWISE, ARISING FROM,
# OUT OF OR IN CONNECTION WITH THE SOFTWARE OR THE USE OR OTHER DEALINGS IN THE
# SOFTWARE.
#
###############################################################################
"""Module to represent MIOpen subcommands parsers"""
import jsonargparse
from tuna.parse_args import TunaArgs, setup_arg_parser
from tuna.miopen.db.benchmark import FrameworkEnum, ModelEnum
from tuna.miopen.utils.metadata import ALG_SLV_MAP


def get_import_cfg_parser(
    with_yaml: bool = True) -> jsonargparse.ArgumentParser:
  """Return parser for import_configs subcommand"""

  parser = setup_arg_parser(
      'Import MIOpenDriver commands and MIOpen performance DB entries.',
      [TunaArgs.VERSION, TunaArgs.CONFIG_TYPE],
      with_yaml=with_yaml)

  group = parser.add_mutually_exclusive_group()

  group.add_argument(
      '--add_framework',
      dest='add_framework',
      choices=[frm.value for frm in FrameworkEnum],
      help='Populate framework table with new framework and version')
  group.add_argument('--add_model',
                     dest='add_model',
                     choices=[model.value for model in ModelEnum],
                     help='Populate table with new model and version')
  group.add_argument('--print_models',
                     dest='print_models',
                     action='store_true',
                     help='Print models from table')
  group.add_argument('--add_benchmark',
                     dest='add_benchmark',
                     action='store_true',
                     help='Insert new benchmark')

  parser.add_argument('-b',
                      '--batches',
                      type=str,
                      dest='batches',
                      help='Batch sizes to iterate over in the given configs')
  parser.add_argument('--batchsize',
                      dest='batchsize',
                      type=int,
                      default=None,
                      required=False,
                      help='Specify model batchsize')
  parser.add_argument(
      '-c',
      '--command',
      type=str,
      dest='command',
      default=None,
      help='Command override: run a different command on the imported configs',
      choices=[None, 'conv', 'convfp16', 'convbfp16'])
  parser.add_argument('-d',
                      '--driver',
                      dest='driver',
                      type=str,
                      default=None,
                      help='Specify driver cmd')
  parser.add_argument('-f',
                      '--file_name',
                      type=str,
                      dest='file_name',
                      help='File to import')
  parser.add_argument('-F',
                      '--framework',
                      dest='framework',
                      choices=[frm.value for frm in FrameworkEnum],
                      help='Specify framework.')
  parser.add_argument('--fw_version',
                      dest='fw_version',
                      type=int,
                      default=None,
                      required=False,
                      help='Specify framework version')
  parser.add_argument('-g',
                      '--gpu_count',
                      dest='gpu_count',
                      type=int,
                      default=None,
                      required=False,
                      help='Specify number of gpus the benchmark runs on')
  parser.add_argument(
      '--mark_recurrent',
      dest='mark_recurrent',
      action="store_true",
      help='Indicate whether you want the configs to be marked as recurrent')
  parser.add_argument('-m',
                      '--model',
                      dest='model',
                      choices=[model.value for model in ModelEnum],
                      help='Specify model')
  parser.add_argument('--md_version',
                      dest='md_version',
                      type=int,
                      default=None,
                      required=False,
                      help='Specify model version')
  parser.add_argument('-t',
                      '--tag',
                      type=str,
                      dest='tag',
                      help='Tag to mark the origin of this \
                      config, if config not present it will insert. No wildcard columns for \
                      tagging.')
  parser.add_argument(
      '-T',
      '--tag_only',
      action='store_true',
      dest='tag_only',
      help=
      'Tag to mark the origin of this config but skips the insert new config \
                      step in case the config does not exist in the table. Wildcard columns \
                      allowed for tagging')

  return parser


def get_load_job_parser(with_yaml: bool = True) -> jsonargparse.ArgumentParser:
  "Return parser for load_job subcommand"

  #pylint: disable=duplicate-code
  parser = setup_arg_parser('Insert jobs into MySQL db by tag from" \
      " config_tags table.', [TunaArgs.VERSION, TunaArgs.CONFIG_TYPE],
                            with_yaml=with_yaml)
  config_filter = parser.add_mutually_exclusive_group(required=True)
  solver_filter = parser.add_mutually_exclusive_group()
  config_filter.add_argument(
      '-t',
      '--tag',
      type=str,
      dest='tag',
      default=None,
      help='All configs with this tag will be added to the job table. \
                        By default adds jobs with no solver specified (all solvers).'
  )
  config_filter.add_argument('--all_configs',
                             dest='all_configs',
                             action='store_true',
                             help='Add all convolution jobs')
  solver_filter.add_argument(
      '-A',
      '--algo',
      type=str,
      dest='algo',
      default=None,
      help='Add job for each applicable solver+config in Algorithm.',
      choices=ALG_SLV_MAP.keys())
  solver_filter.add_argument('-s',
                           '--solvers',
                           type=str,
                           dest='solvers',
                           default=None,
                           help='add jobs with only these solvers '\
                             '(can be a comma separated list)')
  parser.add_argument(
      '-d',
      '--only_dynamic',
      dest='only_dynamic',
      action='store_true',
      help='Use with --tag to create a job for dynamic solvers only.')
  parser.add_argument('--tunable',
                      dest='tunable',
                      action='store_true',
                      help='Use to add only tunable solvers.')
  parser.add_argument('-c',
                      '--cmd',
                      type=str,
                      dest='cmd',
                      default=None,
                      required=False,
                      help='Command precision for config',
                      choices=['conv', 'convfp16', 'convbfp16'])
  parser.add_argument('-l',
                      '--label',
                      type=str,
                      dest='label',
                      required=True,
                      help='Label to annontate the jobs.',
                      default='new')
  parser.add_argument('--fin_steps', dest='fin_steps', type=str, default=None)
  parser.add_argument(
      '--session_id',
      required=True,
      dest='session_id',
      type=int,
      help=
      'Session ID to be used as tuning tracker. Allows to correlate DB results to tuning sessions'
  )

  return parser


<<<<<<< HEAD
def get_update_golden_parser(
    with_yaml: bool = True) -> jsonargparse.ArgumentParser:
  "Return parser for update golden subcommand"
  parser = setup_arg_parser('Populate golden table based on session_id.',
                            [TunaArgs.CONFIG_TYPE],
                            with_yaml=with_yaml)
  parser.add_argument('--golden_v',
                      dest='golden_v',
                      type=int,
                      default=None,
                      required=True,
                      help='target golden miopen version to write')
  parser.add_argument('--base_golden_v',
                      dest='base_golden_v',
                      type=int,
                      default=None,
                      required=False,
                      help='previous golden miopen version for initialization')
  parser.add_argument('--session_id',
                      required=False,
                      dest='session_id',
                      type=int,
                      help='Tuning session to be imported to golden table.')
  parser.add_argument('-o',
                      '--overwrite',
                      dest='overwrite',
                      action='store_true',
                      default=False,
                      help='Write over existing golden version.')
  parser.add_argument('--create_perf_table',
                      dest='create_perf_table',
                      action='store_true',
                      default=False,
                      help='Create performance table.')
=======
def get_export_db_parser(with_yaml: bool = True) -> jsonargparse.ArgumentParser:
  """Return parser for export db subcommand"""
  parser = setup_arg_parser('Convert MYSQL find_db to text find_dbs' \
  'architecture', [TunaArgs.ARCH, TunaArgs.NUM_CU, TunaArgs.VERSION], with_yaml=with_yaml)

  group_ver = parser.add_mutually_exclusive_group(required=True)
  group_ver.add_argument(
      '--session_id',
      dest='session_id',
      type=int,
      help=
      'Session ID to be used as tuning tracker. Allows to correlate DB results to tuning sessions'
  )
  group_ver.add_argument(
      '--golden_v',
      dest='golden_v',
      type=int,
      help='export from the golden table using this version number')

  parser.add_argument('--config_tag',
                      dest='config_tag',
                      type=str,
                      help='import configs based on config tag',
                      default=None)
  parser.add_argument('-c',
                      '--opencl',
                      dest='opencl',
                      action='store_true',
                      help='Use OpenCL extension',
                      default=False)
  parser.add_argument('--filename',
                      dest='filename',
                      help='Custom filename for DB dump',
                      default=None)

  group = parser.add_mutually_exclusive_group(required=True)
  group.add_argument('-k',
                     '--kern_db',
                     dest='kern_db',
                     action='store_true',
                     help='Serialize Kernel Database',
                     default=False)
  group.add_argument('-f',
                     '--find_db',
                     dest='find_db',
                     action='store_true',
                     help='Serialize Find Database',
                     default=False)
  group.add_argument('-p',
                     '--perf_db',
                     dest='perf_db',
                     action='store_true',
                     help='Serialize Perf Database',
                     default=False)
>>>>>>> 4c9772db
  return parser<|MERGE_RESOLUTION|>--- conflicted
+++ resolved
@@ -219,42 +219,6 @@
   return parser
 
 
-<<<<<<< HEAD
-def get_update_golden_parser(
-    with_yaml: bool = True) -> jsonargparse.ArgumentParser:
-  "Return parser for update golden subcommand"
-  parser = setup_arg_parser('Populate golden table based on session_id.',
-                            [TunaArgs.CONFIG_TYPE],
-                            with_yaml=with_yaml)
-  parser.add_argument('--golden_v',
-                      dest='golden_v',
-                      type=int,
-                      default=None,
-                      required=True,
-                      help='target golden miopen version to write')
-  parser.add_argument('--base_golden_v',
-                      dest='base_golden_v',
-                      type=int,
-                      default=None,
-                      required=False,
-                      help='previous golden miopen version for initialization')
-  parser.add_argument('--session_id',
-                      required=False,
-                      dest='session_id',
-                      type=int,
-                      help='Tuning session to be imported to golden table.')
-  parser.add_argument('-o',
-                      '--overwrite',
-                      dest='overwrite',
-                      action='store_true',
-                      default=False,
-                      help='Write over existing golden version.')
-  parser.add_argument('--create_perf_table',
-                      dest='create_perf_table',
-                      action='store_true',
-                      default=False,
-                      help='Create performance table.')
-=======
 def get_export_db_parser(with_yaml: bool = True) -> jsonargparse.ArgumentParser:
   """Return parser for export db subcommand"""
   parser = setup_arg_parser('Convert MYSQL find_db to text find_dbs' \
@@ -309,5 +273,41 @@
                      action='store_true',
                      help='Serialize Perf Database',
                      default=False)
->>>>>>> 4c9772db
+  return parser
+
+
+def get_update_golden_parser(
+    with_yaml: bool = True) -> jsonargparse.ArgumentParser:
+  "Return parser for update golden subcommand"
+  parser = setup_arg_parser('Populate golden table based on session_id.',
+                            [TunaArgs.CONFIG_TYPE],
+                            with_yaml=with_yaml)
+  parser.add_argument('--golden_v',
+                      dest='golden_v',
+                      type=int,
+                      default=None,
+                      required=True,
+                      help='target golden miopen version to write')
+  parser.add_argument('--base_golden_v',
+                      dest='base_golden_v',
+                      type=int,
+                      default=None,
+                      required=False,
+                      help='previous golden miopen version for initialization')
+  parser.add_argument('--session_id',
+                      required=False,
+                      dest='session_id',
+                      type=int,
+                      help='Tuning session to be imported to golden table.')
+  parser.add_argument('-o',
+                      '--overwrite',
+                      dest='overwrite',
+                      action='store_true',
+                      default=False,
+                      help='Write over existing golden version.')
+  parser.add_argument('--create_perf_table',
+                      dest='create_perf_table',
+                      action='store_true',
+                      default=False,
+                      help='Create performance table.')
   return parser