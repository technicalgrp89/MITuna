--- conflicted
+++ resolved
@@ -151,14 +151,10 @@
     if not res:
       logger.error('No applicable solvers found for args %s', args.__dict__)
 
-<<<<<<< HEAD
-    query = f"select config, solver from {dbt.job_table.__tablename__} where session={args.session_id}"
-=======
     fin_step_str = 'not_fin'
     if args.fin_steps:
       fin_step_str = ','.join(args.fin_steps)
     query = f"select config, solver from {dbt.job_table.__tablename__} where session={args.session_id} and fin_step='{fin_step_str}'"
->>>>>>> 59c5d28e
     logger.info(query)
     ret = session.execute(query)
     pre_ex: Dict[str, Dict[str, bool]] = {}
