--- conflicted
+++ resolved
@@ -287,13 +287,9 @@
     if not res:
       LOGGER.error('No applicable solvers found for args %s', args.__dict__)
 
-<<<<<<< HEAD
-    fin_step_str = ','.join(args.fin_steps)
-=======
     fin_step_str = 'not_fin'
     if args.fin_steps:
       fin_step_str = ','.join(args.fin_steps)
->>>>>>> bb67c57e
     query = f"select * from {dbt.job_table.__tablename__} where session={args.session_id} and fin_step='{fin_step_str}' and reason='{args.label}'"
     LOGGER.info(query)
     ret = session.execute(query)
