--- conflicted
+++ resolved
@@ -126,19 +126,12 @@
       .filter(args.src_table.workspace_sz != -1)
 
   if args.src_table == dbt.golden_table:
-<<<<<<< HEAD
-    query = query.order_by(args.src_table.fdb_key, args.src_table.update_ts.desc(),
-                           args.src_table.num_cu.asc())
-  else:
-    query = query.order_by(args.src_table.fdb_key, args.src_table.update_ts.desc())
-=======
     query = query.order_by(args.src_table.fdb_key,
                            args.src_table.update_ts.desc(),
                            args.src_table.num_cu.asc())
   else:
     query = query.order_by(args.src_table.fdb_key,
                            args.src_table.update_ts.desc())
->>>>>>> f7b2392b
 
   return query
 
@@ -176,11 +169,7 @@
 
 
 def build_miopen_fdb(query, logger: logging.Logger) -> OrderedDict:
-<<<<<<< HEAD
-  """return dict with key: fdb_key + alg_lib, val: solver list"""
-=======
   """return dict with key: fdb_key, val: list of fdb entries"""
->>>>>>> f7b2392b
   find_db: OrderedDict = OrderedDict()
   solvers: Dict[str, Dict[str, Any]] = {}
   db_entries = query.all()
@@ -313,10 +302,6 @@
   return file_name
 
 
-<<<<<<< HEAD
-def export_kdb(dbt: MIOpenDBTables, args: argparse.Namespace,
-               logger: logging.Logger, skew_fdbs=True):
-=======
 def build_miopen_fdb_skews(args: argparse.Namespace, query,
                            logger: logging.Logger) -> OrderedDict:
   """return dict with key: fdb_key + num_cu, val: list of fdb entries"""
@@ -344,7 +329,6 @@
                args: argparse.Namespace,
                logger: logging.Logger,
                skew_fdbs=True):
->>>>>>> f7b2392b
   """
   Function to export the kernel cache
   """
@@ -352,25 +336,7 @@
 
   miopen_fdb: OrderedDict = OrderedDict()
   if skew_fdbs and not args.num_cu:
-<<<<<<< HEAD
-    with DbSession() as session:
-      db_entries = query.all()
-      fdb_ids = []
-      for fdb_entry, _ in db_entries:
-        fdb_ids.append(fdb_entry.id)
-
-      skews = [int(x[0]) for x in session.query(args.src_table.num_cu).distinct()\
-                .filter(args.src_table.id.in_(fdb_ids)).all()]
-      logger.info("skews %s", skews)
-
-    for num_cu in skews:
-      cu_query = query.filter(args.src_table.num_cu == num_cu)
-      miopen_fdb_skew = build_miopen_fdb(cu_query, logger)
-      for key, value in miopen_fdb_skew.items():
-        miopen_fdb[f"{key}_cu{num_cu}"] = value
-=======
     miopen_fdb = build_miopen_fdb_skews(args, query, logger)
->>>>>>> f7b2392b
   else:
     miopen_fdb = build_miopen_fdb(query, logger)
 
