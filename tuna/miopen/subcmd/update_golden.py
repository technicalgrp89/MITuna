--- conflicted
+++ resolved
@@ -88,40 +88,6 @@
   return args
 
 
-<<<<<<< HEAD
-def get_fdb_query(dbt):
-  """! Compose query to get all fdb entries for the session"""
-  with DbSession() as session:
-    query = session.query(dbt.find_db_table)\
-            .filter(dbt.find_db_table.session == dbt.session_id)\
-            .filter(dbt.find_db_table.valid == 1)
-
-  return query
-
-
-def get_fdb_entries(dbt):
-  """! Compose query to get all fdb entries for the session, performs better than get_fdb_query"""
-  with DbSession() as session:
-    fdb_attr = [
-        "config", "solver", "session", "fdb_key", "params", "kernel_time",
-        "workspace_sz", "alg_lib", "opencl", "kernel_group"
-    ]
-    attr_str = ','.join(fdb_attr)
-    query = f"select {attr_str} from {dbt.find_db_table.__tablename__}"\
-            f" where valid=1 and session={dbt.session_id} and kernel_time>0;"
-    ret = session.execute(query)
-    entries = []
-    for row in ret:
-      entry = SimpleDict()
-      for i, col in enumerate(fdb_attr):
-        setattr(entry, col, row[i])
-      entries.append(entry)
-
-  return entries
-
-
-=======
->>>>>>> 599c09cc
 def get_golden_query(dbt, golden_version):
   """! Compose query to get all entries for a golden miopen version"""
   with DbSession() as session:
@@ -238,13 +204,8 @@
     session.execute(update_q)
 
   LOGGER.info("Inserting golden version %s -> %s.", base_gold_v, gold_v)
-<<<<<<< HEAD
-  insert_q = "insert ignore into conv_golden (valid, golden_miopen_v, arch, num_cu, config, fdb_key"\
-  ", params, kernel_time, workspace_sz, alg_lib, opencl, kernel_group, session, solver)"\
-=======
   insert_q = "insert ignore into conv_golden (valid, golden_miopen_v, arch, num_cu, config"\
   ", fdb_key, params, kernel_time, workspace_sz, alg_lib, opencl, kernel_group, session, solver)"\
->>>>>>> 599c09cc
   f" select valid, {gold_v}, arch, num_cu, config, fdb_key, params, kernel_time"\
   ", workspace_sz, alg_lib, opencl, kernel_group, session, solver"\
   f" from conv_golden where golden_miopen_v={base_gold_v} and valid=1 and kernel_time>=0;"
@@ -273,13 +234,8 @@
     session.execute(update_q)
 
   LOGGER.info("Gold %s Insert session %s.", gold_v, tune_s)
-<<<<<<< HEAD
-  insert_q = "insert ignore into conv_golden (valid, golden_miopen_v, arch, num_cu, config, fdb_key"\
-  ", params, kernel_time, workspace_sz, alg_lib, opencl, kernel_group, session, solver)"\
-=======
   insert_q = "insert ignore into conv_golden (valid, golden_miopen_v, arch, num_cu, config"\
   ", fdb_key, params, kernel_time, workspace_sz, alg_lib, opencl, kernel_group, session, solver)"\
->>>>>>> 599c09cc
   f" select cfd.valid, {gold_v}, arch, num_cu, config, fdb_key, params, kernel_time"\
   ", workspace_sz, alg_lib, opencl, kernel_group, session, solver"\
   " from conv_find_db as cfd inner join session as s on cfd.session=s.id"\
@@ -303,37 +259,20 @@
 
   with DbSession() as session:
     if args.base_golden_v:
-
-<<<<<<< HEAD
-      def actuator(func):
-        return func(session, args.golden_v, args.base_golden_v, args.overwrite)
-
-      session_retry(session, gold_base_update, functools.partial(actuator),
-=======
       def actuator1(func):
         return func(session, args.golden_v, args.base_golden_v, args.overwrite)
 
       session_retry(session, gold_base_update, functools.partial(actuator1),
->>>>>>> 599c09cc
                     LOGGER)
 
     if args.session_id:
-
-<<<<<<< HEAD
-      def actuator(func):
-        return func(session, args.golden_v, args.session_id, args.overwrite)
-
-      session_retry(session, gold_session_update, functools.partial(actuator),
-                    LOGGER)
-
-  LOGGER.info('Finished Updating conv_golden %s', args.golden_v)
-=======
       def actuator2(func):
         return func(session, args.golden_v, args.session_id, args.overwrite)
 
       session_retry(session, gold_session_update, functools.partial(actuator2),
                     LOGGER)
->>>>>>> 599c09cc
+
+  LOGGER.info('Finished Updating conv_golden %s', args.golden_v)
 
   if args.create_perf_table:
     LOGGER.info('Updating conv perf DB table')
