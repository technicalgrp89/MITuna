#!/usr/bin/env python3
###############################################################################
#
# MIT License
#
# Copyright (c) 2022 Advanced Micro Devices, Inc.
#
# Permission is hereby granted, free of charge, to any person obtaining a copy
# of this software and associated documentation files (the "Software"), to deal
# in the Software without restriction, including without limitation the rights
# to use, copy, modify, merge, publish, distribute, sublicense, and/or sell
# copies of the Software, and to permit persons to whom the Software is
# furnished to do so, subject to the following conditions:
#
# The above copyright notice and this permission notice shall be included in all
# copies or substantial portions of the Software.
#
# THE SOFTWARE IS PROVIDED "AS IS", WITHOUT WARRANTY OF ANY KIND, EXPRESS OR
# IMPLIED, INCLUDING BUT NOT LIMITED TO THE WARRANTIES OF MERCHANTABILITY,
# FITNESS FOR A PARTICULAR PURPOSE AND NONINFRINGEMENT. IN NO EVENT SHALL THE
# AUTHORS OR COPYRIGHT HOLDERS BE LIABLE FOR ANY CLAIM, DAMAGES OR OTHER
# LIABILITY, WHETHER IN AN ACTION OF CONTRACT, TORT OR OTHERWISE, ARISING FROM,
# OUT OF OR IN CONNECTION WITH THE SOFTWARE OR THE USE OR OTHER DEALINGS IN THE
# SOFTWARE.
#
###############################################################################
"""MIOpen class that holds MIOpen specifig  tuning functionality"""

import sys
from multiprocessing import Value

from tuna.mituna_interface import MITunaInterface
from tuna.helper import print_solvers
from tuna.parse_args import TunaArgs, setup_arg_parser
from tuna.miopen.miopen_tables import FinStep
from tuna.metadata import MIOPEN_ALG_LIST
from tuna.miopen.fin_class import FinClass
from tuna.miopen.fin_builder import FinBuilder
from tuna.miopen.fin_eval import FinEvaluator
from tuna.worker_interface import WorkerInterface
from tuna.miopen.session import Session
from tuna.utils.utility import get_env_vars, compose_f_vals, get_kwargs
from tuna.utils.miopen_utility import load_machines
from tuna.libraries import Library


class MIOpen(MITunaInterface):
  """Class to support MIOpen specific tuning functionality"""

  def __init__(self):
    super().__init__(library=Library.MIOPEN)
    self.args = None

  def parse_args(self):
    # pylint: disable=too-many-statements
    """Function to parse arguments"""
    parser = setup_arg_parser(
        'Run Performance Tuning on a certain architecture', [
            TunaArgs.ARCH, TunaArgs.NUM_CU, TunaArgs.VERSION,
            TunaArgs.CONFIG_TYPE, TunaArgs.SESSION_ID
        ])

    parser.add_argument(
        '--find_mode',
        dest='find_mode',
        type=int,
        default=1,
        help='Set the MIOPEN_FIND_MODE environment variable for MIOpen',
        choices=[1, 3])
    parser.add_argument('--remote_machine',
                        dest='remote_machine',
                        action='store_true',
                        default=False,
                        help='Run the process on a network machine')
    parser.add_argument('-l',
                        '--label',
                        dest='label',
                        type=str,
                        default=None,
                        help='Specify label for jobs')
    parser.add_argument('--ticket',
                        dest='ticket',
                        type=str,
                        default=None,
                        help='Specify tuning ticket number')
    parser.add_argument('--docker_name',
                        dest='docker_name',
                        type=str,
                        default='miopentuna',
                        help='Select a docker to run on. (default miopentuna)')
    parser.add_argument(
        '--solver_id',
        type=int,
        dest='solver_id',
        default=None,
        help='Specify solver_id. Use --list_solvers to see options')
    parser.add_argument('--dynamic_solvers_only',
                        dest='dynamic_solvers_only',
                        action='store_true',
                        default=False,
                        help='Only tune dynamic solvers.')
    parser.add_argument(
        '-B',
        '--blacklist',
        dest='blacklist',
        type=str,
        default=None,
        help='MIOpen blacklist algorithm, if multiple then comma separate')
    parser.add_argument('-m',
                        '--machines',
                        dest='machines',
                        type=str,
                        default=None,
                        required=False,
                        help='Specify machine ids to use, comma separated')
    parser.add_argument('-i',
                        '--reset_interval',
                        type=int,
                        dest='reset_interval',
                        required=False,
                        help='Restart interval for job in hours.')

    group = parser.add_mutually_exclusive_group()
    group.add_argument('--init_session',
                       action='store_true',
                       dest='init_session',
                       help='Set up a new tuning session.')
    group.add_argument(
        '--fin_steps',
        type=str,
        dest='fin_steps',
        help='Specify fin steps. Multiple steps should be comma separated.')
    group.add_argument('--list_solvers',
                       action='store_true',
                       dest='list_solvers',
                       help='List of solvers from the solver table')

    # JD: implement the following two using fin_steps
    group.add_argument('--update_solvers',
                       dest='update_solvers',
                       action='store_true',
                       help='Update the list of solvers in the database')
    group.add_argument('--update_applicability',
                       dest='update_applicability',
                       action='store_true',
                       help='Update the applicability table in the database')
    group.add_argument('-r',
                       '--restart',
                       dest='restart_machine',
                       action='store_true',
                       default=False,
                       help='Restart machines')
    group.add_argument('-s',
                       '--status',
                       dest='check_status',
                       action='store_true',
                       default=False,
                       help='Check the status of machines')

    group.add_argument('-d',
                       '--docker_exec',
                       dest='execute_docker_cmd',
                       type=str,
                       default=None,
                       help='execute in a docker on each machine')
    group.add_argument('-e',
                       '--exec',
                       dest='execute_cmd',
                       type=str,
                       default=None,
                       help='execute on each machine')

    self.clean_args()
    args = parser.parse_args()
    if len(sys.argv) == 1:
      parser.print_help()
      sys.exit(-1)

    if args.list_solvers:
      print_solvers()
      raise ValueError('Printing solvers...')

    if args.fin_steps:
      self.check_fin_args(args, parser)

    if args.find_mode is None and not (args.check_status or args.restart_machine
                                       or args.execute_cmd or
                                       args.execute_docker_cmd):
      parser.error('find_mode must be specified for a tuning run')

    if args.blacklist:
      self.check_blacklist(args, parser)

    if args.machines is not None:
      args.machines = [int(x) for x in args.machines.split(',')
                      ] if ',' in args.machines else [int(args.machines)]

    args.local_machine = not args.remote_machine

    if args.init_session and not args.label:
      parser.error(
          "When setting up a new tunning session the following must be specified: "\
          "label.")

    fin_session_steps = [
        'miopen_find_compile', 'miopen_find_eval', 'miopen_perf_compile',
        'miopen_perf_eval', 'get_applicability', 'find_compile', 'find_eval'
    ]
    has_fin = False
    if args.fin_steps:
      has_fin = all(x in fin_session_steps for x in args.fin_steps)

    if (args.update_applicability or has_fin) and not args.session_id:
      parser.error("session_id must be specified with this operation")

    return args

  def clean_args(self):
<<<<<<< HEAD
    """Helper function to remove inherited args"""
=======
    """clean arguments"""
>>>>>>> 51c61f2c
    if 'MIOPEN' in sys.argv:
      sys.argv.remove('MIOPEN')
    if 'miopen' in sys.argv:
      sys.argv.remove('miopen')

  def check_fin_args(self, args, parser):
    """! Helper function for fin args
       @param args The command line arguments
       @param parser The command line argument parser
    """
    valid_fin_steps = list(k for k in FinStep.__members__)
    if ',' in args.fin_steps:
      parser.error('Multiple fin_steps currently not supported')
    f_steps = args.fin_steps.split(',')
    args.fin_steps = f_steps
    for step in args.fin_steps:
      if step not in valid_fin_steps:
        parser.error(f"Supported fin steps are: {valid_fin_steps}")
    assert len(args.fin_steps) == 1

  def check_blacklist(self, args, parser):
    """! Helper function
       @param args The command line arguments
       @param parser The command line argument parser
    """
    args.blacklist = args.blacklist.split(',')
    for sol in args.blacklist:
      if sol not in MIOPEN_ALG_LIST:
        parser.error("Incorrect blacklist value")

  def do_fin_work(self, args, gpu, f_vals):
    """! Helper function to execute job independendent fin work
      @param args The command line arguments
      @param gpu Unique ID of the GPU
      @param f_vals Dict containing runtime information
    """
    kwargs = get_kwargs(gpu, f_vals, args)
    fin_worker = FinClass(**kwargs)

    if args.update_solvers:
      if not fin_worker.get_solvers():
        self.logger.error('No solvers returned from Fin class')

    return True

  def launch_worker(self, gpu_idx, f_vals, worker_lst, args):
    """! Function to launch worker
      @param gpu_idx Unique ID of the GPU
      @param f_vals Dict containing runtime information
      @param worker_lst List containing worker instances
      @param args The command line arguments
      @retturn ret Boolean value
    """
    # pylint: disable=too-many-branches
    worker = None
    kwargs = get_kwargs(gpu_idx, f_vals, args)

    if args.fin_steps:
      if 'miopen_find_compile' in args.fin_steps or 'miopen_perf_compile' in args.fin_steps:
        kwargs['fetch_state'] = ['new']
        worker = FinBuilder(**kwargs)
      elif 'miopen_find_eval' in args.fin_steps or 'miopen_perf_eval' in args.fin_steps:
        kwargs['fetch_state'] = ['compiled']
        worker = FinEvaluator(**kwargs)
      else:
        raise ValueError('Unsupported fin step')
      worker.start()
      worker_lst.append(worker)
      return True
    if args.update_applicability:
      kwargs['fin_steps'] = ['applicability']
      worker = FinClass(**kwargs)
      worker.start()
      worker_lst.append(worker)
      return True

    worker = WorkerInterface(**kwargs)
    ret = False
    if args.check_status:
      if not super().check_status(worker, f_vals["b_first"], gpu_idx,
                                  f_vals["machine"], args.docker_name):
        ret = True
    elif args.init_session:
      Session().add_new_session(args, worker)
    elif args.execute_cmd:
      # JD: Move the worker.exec_command to machine
      self.logger.info(args.execute_cmd)
      _, _, _ = worker.exec_command(args.execute_cmd + " 2>&1 ")
      #log printed by exec_command
    elif args.execute_docker_cmd:
      super().execute_docker(worker, args.execute_docker_cmd, f_vals["machine"])

    return ret

  def compose_worker_list(self, res, args):
    # pylint: disable=too-many-branches
    """! Helper function to compose worker_list
      @param res DB query return item containg available machines
      @param args The command line arguments
    """
    worker_lst = []
    fin_work_done = False
    for machine in res:
      if args.restart_machine:
        machine.restart_server(wait=False)
        continue

      #fin_steps should only contain one step
      if args.fin_steps and 'eval' in args.fin_steps[0]:
        worker_ids = machine.get_avail_gpus()
      else:
        #determine number of processes by compute capacity
        env = get_env_vars()
        if env['slurm_cpus'] > 0:
          num_procs = int(env['slurm_cpus'])
        else:
          # JD: This sould be the responsibility of the machine class
          num_procs = int(machine.get_num_cpus() * .6)
        worker_ids = range(num_procs)

      if len(worker_ids) == 0:
        self.logger.error('num_procs must be bigger than zero to launch worker')
        self.logger.error('Cannot launch worker on machine: %s', machine.id)
        return None

      f_vals = compose_f_vals(args, machine)
      f_vals["num_procs"] = Value('i', len(worker_ids))

      if (args.update_solvers) and not fin_work_done:
        self.do_fin_work(args, 0, f_vals)
        fin_work_done = True
        break

      for gpu_idx in worker_ids:
        self.logger.info('launch mid %u, proc %u', machine.id, gpu_idx)
        if not self.launch_worker(gpu_idx, f_vals, worker_lst, args):
          break

    return worker_lst

  def run(self):
    """Main function to launch library"""
    res = None
    self.args = self.parse_args()
    res = load_machines(self.args)
    res = self.compose_worker_list(res, self.args)
    return res<|MERGE_RESOLUTION|>--- conflicted
+++ resolved
@@ -216,11 +216,7 @@
     return args
 
   def clean_args(self):
-<<<<<<< HEAD
-    """Helper function to remove inherited args"""
-=======
     """clean arguments"""
->>>>>>> 51c61f2c
     if 'MIOPEN' in sys.argv:
       sys.argv.remove('MIOPEN')
     if 'miopen' in sys.argv:
