#!/usr/bin/env python3
###############################################################################
#
# MIT License
#
# Copyright (c) 2023 Advanced Micro Devices, Inc.
#
# Permission is hereby granted, free of charge, to any person obtaining a copy
# of this software and associated documentation files (the "Software"), to deal
# in the Software without restriction, including without limitation the rights
# to use, copy, modify, merge, publish, distribute, sublicense, and/or sell
# copies of the Software, and to permit persons to whom the Software is
# furnished to do so, subject to the following conditions:
#
# The above copyright notice and this permission notice shall be included in all
# copies or substantial portions of the Software.
#
# THE SOFTWARE IS PROVIDED "AS IS", WITHOUT WARRANTY OF ANY KIND, EXPRESS OR
# IMPLIED, INCLUDING BUT NOT LIMITED TO THE WARRANTIES OF MERCHANTABILITY,
# FITNESS FOR A PARTICULAR PURPOSE AND NONINFRINGEMENT. IN NO EVENT SHALL THE
# AUTHORS OR COPYRIGHT HOLDERS BE LIABLE FOR ANY CLAIM, DAMAGES OR OTHER
# LIABILITY, WHETHER IN AN ACTION OF CONTRACT, TORT OR OTHERWISE, ARISING FROM,
# OUT OF OR IN CONNECTION WITH THE SOFTWARE OR THE USE OR OTHER DEALINGS IN THE
# SOFTWARE.
#
###############################################################################
""" This file contains mappings relevant to launching the MIOpen lib"""

MIOPEN_TUNING_STEPS = [
    'init_session', 'add_tables', 'update_applicability', 'update_solvers',
    'list_solvers', 'fin_steps', 'import_db', 'check_status', 'execute_cmd'
]

<<<<<<< HEAD
MIOPEN_SUBCOMMANDS = ['import_configs', 'load_job', 'update_golden']
=======
MIOPEN_SUBCOMMANDS = ['import_configs', 'load_job', 'export_db']
>>>>>>> 4c9772db

#tuning steps with 1 argument (possibly also --session_id)
MIOPEN_SINGLE_OP = [
    'init_session', 'add_tables', 'update_applicability', 'list_solvers'
]<|MERGE_RESOLUTION|>--- conflicted
+++ resolved
@@ -31,11 +31,7 @@
     'list_solvers', 'fin_steps', 'import_db', 'check_status', 'execute_cmd'
 ]
 
-<<<<<<< HEAD
-MIOPEN_SUBCOMMANDS = ['import_configs', 'load_job', 'update_golden']
-=======
-MIOPEN_SUBCOMMANDS = ['import_configs', 'load_job', 'export_db']
->>>>>>> 4c9772db
+MIOPEN_SUBCOMMANDS = ['import_configs', 'load_job', 'export_db', 'update_golden']
 
 #tuning steps with 1 argument (possibly also --session_id)
 MIOPEN_SINGLE_OP = [
