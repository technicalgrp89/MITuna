--- conflicted
+++ resolved
@@ -435,11 +435,7 @@
     """Helper function to reset job state during signal interrupt"""
     #also filter pending states eg compiled_pend
     if self.job and self.job.state in ("compile_start", "compiling",
-<<<<<<< HEAD
-                                            "eval_start", "evaluating"):
-=======
                                        "eval_start", "evaluating"):
->>>>>>> 307e71fd
       self.logger.warning('resetting job state to %s', self.fetch_state[0])
       if "new" in self.fetch_state:
         self.set_job_state("new")
