--- conflicted
+++ resolved
@@ -153,12 +153,8 @@
     self.machine.restart_server()
     self.last_reset = datetime.now()
 
-<<<<<<< HEAD
-  def compose_work_objs(self, session, conds):
-=======
   def compose_work_objs(self, session: DbSession,
                         conds: List[str]) -> List[Tuple[SimpleDict, ...]]:
->>>>>>> 37d9ecaf
     """Query a job list for update"""
     cond_str = ' AND '.join(conds)
     if cond_str:
@@ -169,12 +165,8 @@
 
     return [(job,) for job in entries]
 
-<<<<<<< HEAD
-  def get_job_objs(self, session, find_state):
-=======
   def get_job_objs(self, session: DbSession,
                    find_state: str) -> List[Tuple[SimpleDict, ...]]:
->>>>>>> 37d9ecaf
     """Get list of job objects"""
     conds = [f"session={self.dbt.session.id}", "valid=1"]
 
@@ -315,15 +307,6 @@
     """Interface function to update job state for builder/evaluator"""
     self.logger.info('Setting job id %s state to %s', self.job.id, state)
     with DbSession() as session:
-<<<<<<< HEAD
-      self.job.state = state
-      if result:
-        self.job.result = result
-      if increment_retries:
-        self.job.retries += 1
-
-      if '_start' in state:
-=======
       job_set_attr = ['state', 'gpu_id']
       self.job.state = state
       if result:
@@ -335,17 +318,12 @@
 
       if '_start' in state:
         job_set_attr.append('cache_loc')
->>>>>>> 37d9ecaf
         cache = '~/.cache/miopen_'
         blurr = ''.join(
             random.choice(string.ascii_lowercase) for i in range(10))
         cache_loc = cache + blurr
         self.job.cache_loc = cache_loc
 
-<<<<<<< HEAD
-      job_set_attr = ['state', 'result', 'retries', 'cache_loc', 'gpu_id']
-=======
->>>>>>> 37d9ecaf
       query = gen_update_query(self.job, job_set_attr,
                                self.dbt.job_table.__tablename__)
 
