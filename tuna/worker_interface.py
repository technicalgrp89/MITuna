--- conflicted
+++ resolved
@@ -362,20 +362,9 @@
     # Now we have the ID, lets add the binary cache objects
     for kern_obj in fdb_obj['kernel_objects']:
       kernel_obj = self.dbt.kernel_cache()
-<<<<<<< HEAD
-      kernel_obj.conv_find_db_key = fdb_entry.id
       self.populate_kernels(kern_obj, kernel_obj)
-      fdb_entry.blobs.append(kernel_obj)
-=======
-      kernel_obj.kernel_name = kern_obj['kernel_file']
-      kernel_obj.kernel_args = kern_obj['comp_options']
-      kernel_obj.kernel_blob = bytes(kern_obj['blob'], 'utf-8')
-      kernel_obj.kernel_hash = kern_obj['md5_sum']
-      kernel_obj.uncompressed_size = kern_obj['uncompressed_size']
-
       kernel_obj.kernel_group = fdb_entry.kernel_group
       session.add(kernel_obj)
->>>>>>> 640b7e67
     return True
 
   def populate_kernels(self, kern_obj, kernel_obj):
