--- conflicted
+++ resolved
@@ -213,44 +213,6 @@
   def process_fdb_eval(self, fin_json, result_str='miopen_find_eval_result'):
     """process find db eval json results"""
     status = []
-<<<<<<< HEAD
-    for fdb_obj in fin_json[result_str]:
-      self.logger.info('Processing object: %s', fdb_obj)
-      slv_stat = get_fin_slv_status(fdb_obj, 'evaluated')
-      status.append(slv_stat)
-      with DbSession() as session:
-        if fdb_obj['evaluated']:
-          obj, _ = self.get_fdb_entry(
-              session, self.solver_id_map[fdb_obj['solver_name']])
-          if not obj:
-            self.logger.info(
-                'Unable to find fdb entry for config: %s, solver: %s, '\
-                'arch: %s, num_cu: %s, direction: %s',
-                self.config.id, self.solver_id_map[fdb_obj['solver_name']],
-                self.dbt.session.arch, self.dbt.session.num_cu, self.config.direction)
-            raise ValueError("Unable to query find db entry")
-          fdb_entry = obj
-          fdb_entry.alg_lib = fdb_obj['algorithm']
-          fdb_entry.kernel_time = fdb_obj['time']
-          fdb_entry.workspace_sz = fdb_obj['workspace']
-          fdb_entry.session = self.dbt.session.id
-          fdb_entry.params = fdb_obj['params']
-        else:
-          self.logger.warning("Not evaluated: job(%s), solver(%s), %s",
-                              self.job.id, fdb_obj['solver_name'],
-                              fdb_obj['reason'])
-
-        self.logger.info('Updating find db(Eval) for job_id=%s', self.job.id)
-        try:
-          session.commit()
-        except OperationalError as err:
-          self.logger.warning('FinEval: Unable to update Database: %s', err)
-          status = [{
-              'solver': 'all',
-              'success': False,
-              'result': f'FinEval: Unable to update Database: {err}'
-          }]
-=======
     fdb_obj = None
     with DbSession() as session:
       for fdb_obj in fin_json[result_str]:
@@ -265,7 +227,6 @@
           slv_stat['result'] = 'FinEval: Unable to update Database'
 
         status.append(slv_stat)
->>>>>>> fa7ce4a7
 
     return status
 
