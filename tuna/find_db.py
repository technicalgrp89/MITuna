#!/usr/bin/env python3
###############################################################################
#
# MIT License
#
# Copyright (c) 2022 Advanced Micro Devices, Inc.
#
# Permission is hereby granted, free of charge, to any person obtaining a copy
# of this software and associated documentation files (the "Software"), to deal
# in the Software without restriction, including without limitation the rights
# to use, copy, modify, merge, publish, distribute, sublicense, and/or sell
# copies of the Software, and to permit persons to whom the Software is
# furnished to do so, subject to the following conditions:
#
# The above copyright notice and this permission notice shall be included in all
# copies or substantial portions of the Software.
#
# THE SOFTWARE IS PROVIDED "AS IS", WITHOUT WARRANTY OF ANY KIND, EXPRESS OR
# IMPLIED, INCLUDING BUT NOT LIMITED TO THE WARRANTIES OF MERCHANTABILITY,
# FITNESS FOR A PARTICULAR PURPOSE AND NONINFRINGEMENT. IN NO EVENT SHALL THE
# AUTHORS OR COPYRIGHT HOLDERS BE LIABLE FOR ANY CLAIM, DAMAGES OR OTHER
# LIABILITY, WHETHER IN AN ACTION OF CONTRACT, TORT OR OTHERWISE, ARISING FROM,
# OUT OF OR IN CONNECTION WITH THE SOFTWARE OR THE USE OR OTHER DEALINGS IN THE
# SOFTWARE.
#
###############################################################################
"""find db class"""
from sqlalchemy import Column, Integer, String, UniqueConstraint, ForeignKey, orm
from sqlalchemy import Float, BigInteger, Boolean, and_, Text
from sqlalchemy.orm import relationship
from sqlalchemy.ext.declarative import declared_attr

from tuna.dbBase.base_class import BASE

FDB_SLV_NUM_FIELDS = 5


class FindDBMixin():  # pylint: disable=too-many-instance-attributes
  """Represents find_db Mixin for find_db concrete classes with
     methods and data for reading / writing find db
  """
  __table_args__ = {'mysql_engine': 'InnoDB'}
  __mapper_args__ = {'always_refresh': True}

  # pylint: disable-all
  # disable pylint warnings for this line due to duplication in miopen_tables
  @declared_attr
  def session(self):
    """session column"""
    return Column(Integer, ForeignKey("session.id"), nullable=False)

<<<<<<< HEAD
  # pylint: enable-all
  # enables pylint checks for the rest of the file
=======
  @declared_attr
  def solver(self):
    """solver column"""
    return Column(Integer, ForeignKey("solver.id"), nullable=False)
>>>>>>> 56b8f69b

  fdb_key = Column(String(length=128), nullable=True)
  params = Column(Text, nullable=False)
  kernel_time = Column(Float, nullable=False)
  workspace_sz = Column(BigInteger, nullable=False)
  alg_lib = Column(String(length=64), nullable=True)
  opencl = Column(Boolean, nullable=False)

  def get_query(self, sess, fdb_obj, slv_app, session_id):
    """Construct a Db query for the find object
    """

    # CE: Solver applicability can change between miopen versions
    # find if this fdb entry is currently applicable
    query = sess.query(fdb_obj, slv_app).filter(
        and_(fdb_obj.session == session_id, slv_app.session == session_id,
             fdb_obj.config == self.config, fdb_obj.opencl == self.opencl),
        fdb_obj.valid == 1, fdb_obj.solver == slv_app.solver,
        fdb_obj.config == slv_app.config, slv_app.applicable == 1)

    if self.solver:
      query = query.filter(fdb_obj.solver == self.solver)

    fdb_entries = query.all()
    if not fdb_entries:
      self.logger.warning(
          "No applicable fdb entries for config %s, session id %s", self.config,
          session_id)
    ids = tuple((str(fdb_e.id) for fdb_e, _ in fdb_entries))
    query = sess.query(fdb_obj).filter(fdb_obj.id.in_(ids))

    return query

  def parse(self, decoded_line):
    """parse logger output line for find db data """
    retval = False
    if '[SetValues]' in decoded_line:
      message = decoded_line.split('[SetValues]')[1]
      key = message.split(',')[0].strip()

      if key != '':
        fdb = {}
        direction = key.split('-')[-1][:1]
        lead_str = 'content inserted: '
        #each entry has 5 fields, 0 - alg:slv, 1 - kernel_time, 2 - workspace size,
        #3 - alg, 4 - kernel cache key
        idx_start = message.index(lead_str) + len(lead_str)
        slv_info = message[idx_start:]
        columns = slv_info.split(',')
        while len(columns) >= FDB_SLV_NUM_FIELDS:
          (_, slv) = columns[0].split(':')
          if slv not in self.fdb_slv_dir:
            self.fdb_slv_dir[slv] = {}
          if direction not in self.fdb_slv_dir[slv]:
            self.fdb_slv_dir[slv][direction] = {}
            if 'ktimes' not in self.fdb_slv_dir[slv][direction]:
              self.fdb_slv_dir[slv][direction]['ktimes'] = []

          fdb = self.fdb_slv_dir[slv][direction]

          fdb['fdb_key'] = key
          kernel_time = float(columns[1])
          fdb['workspace_size'] = int(columns[2])
          fdb['alg_lib'] = columns[3]
          fdb['kcache_key'] = columns[4]
          fdb['is_ocl'] = 0
          if 'MIOpen(OpenCL)' in decoded_line:
            fdb['is_ocl'] = 1

          fdb['ktimes'].append(kernel_time)

          self.fdb_slv_dir[slv][direction] = fdb

          retval = True

          for _ in range(FDB_SLV_NUM_FIELDS):
            columns.pop(0)

    return retval


class ConvolutionFindDB(BASE, FindDBMixin):  #pylint: disable=too-many-instance-attributes
  """Concrete convolution find_db class"""
  __tablename__ = "conv_find_db"
  __table_args__ = (UniqueConstraint("config",
                                     "solver",
                                     "fdb_key",
                                     "alg_lib",
                                     "opencl",
                                     "session",
                                     name="uq_idx"),)

  config = Column(Integer, ForeignKey("conv_config.id"), nullable=False)
  blobs = relationship("ConvolutionKernelCache",
                       back_populates="conv_find_db_entries",
                       cascade="all, delete-orphan")

  @orm.reconstructor
  def __init__(self, **kwargs):
    self.logger = kwargs['logger'] if 'logger' in kwargs else None  #pylint: disable=multiple-statements
    self.fdb_slv_dir = {}


class BNFindDB(BASE, FindDBMixin):  #pylint: disable=too-many-instance-attributes
  """Concrete batch norm find_db class"""
  __tablename__ = "bn_find_db"
  __table_args__ = (UniqueConstraint("config",
                                     "solver",
                                     "fdb_key",
                                     "alg_lib",
                                     "opencl",
                                     name="uq_idx"),)

  config = Column(Integer, ForeignKey("bn_config.id"), nullable=False)
  blobs = relationship("BNKernelCache",
                       back_populates="bn_find_db_entries",
                       cascade="all, delete-orphan")

  @orm.reconstructor
  def __init__(self, **kwargs):
    self.logger = kwargs.get('logger', None)  #pylint: disable=multiple-statements
    self.fdb_slv_dir = {}<|MERGE_RESOLUTION|>--- conflicted
+++ resolved
@@ -49,15 +49,12 @@
     """session column"""
     return Column(Integer, ForeignKey("session.id"), nullable=False)
 
-<<<<<<< HEAD
   # pylint: enable-all
-  # enables pylint checks for the rest of the file
-=======
   @declared_attr
   def solver(self):
     """solver column"""
     return Column(Integer, ForeignKey("solver.id"), nullable=False)
->>>>>>> 56b8f69b
+
 
   fdb_key = Column(String(length=128), nullable=True)
   params = Column(Text, nullable=False)
