--- conflicted
+++ resolved
@@ -157,17 +157,10 @@
     return ConvolutionConfig(**self.compose_tensors(keep_id))
 
   def __str__(self):
-<<<<<<< HEAD
-    return "./bin/MIOpenDriver " + self.cmd_conv + " " + " ".join(
-        '--{} {}'.format(key, val)
-        for key, val in self.to_dict().items()
-        if key in CONV_CONFIG_COLS or key in TENSOR_COLS or
-        key in self.get_common_cols())
-=======
     return "./bin/MIOpenDriver " + self.cmd + " " + " ".join(
         f'--{key} {val}' for key, val in self.to_dict().items() if key in
         CONV_CONFIG_COLS or key in TENSOR_COLS or key in self.get_common_cols())
->>>>>>> 56b8f69b
+
 
   @staticmethod
   def test_skip_arg(tok1):
