#!/usr/bin/env python3
###############################################################################
#
# MIT License
#
# Copyright (c) 2022 Advanced Micro Devices, Inc.
#
# Permission is hereby granted, free of charge, to any person obtaining a copy
# of this software and associated documentation files (the "Software"), to deal
# in the Software without restriction, including without limitation the rights
# to use, copy, modify, merge, publish, distribute, sublicense, and/or sell
# copies of the Software, and to permit persons to whom the Software is
# furnished to do so, subject to the following conditions:
#
# The above copyright notice and this permission notice shall be included in all
# copies or substantial portions of the Software.
#
# THE SOFTWARE IS PROVIDED "AS IS", WITHOUT WARRANTY OF ANY KIND, EXPRESS OR
# IMPLIED, INCLUDING BUT NOT LIMITED TO THE WARRANTIES OF MERCHANTABILITY,
# FITNESS FOR A PARTICULAR PURPOSE AND NONINFRINGEMENT. IN NO EVENT SHALL THE
# AUTHORS OR COPYRIGHT HOLDERS BE LIABLE FOR ANY CLAIM, DAMAGES OR OTHER
# LIABILITY, WHETHER IN AN ACTION OF CONTRACT, TORT OR OTHERWISE, ARISING FROM,
# OUT OF OR IN CONNECTION WITH THE SOFTWARE OR THE USE OR OTHER DEALINGS IN THE
# SOFTWARE.
#
###############################################################################
""" Module to centralize command line argument parsing """
<<<<<<< HEAD
import jsonargparse
=======
import argparse
import sys
>>>>>>> bc3acd31
from enum import Enum
from typing import List
from tuna.config_type import ConfigType


class TunaArgs(Enum):
  """ Enumeration of all the common argument supported by setup_arg_parser """
  ARCH = 0
  NUM_CU = 1
  DIRECTION = 2
  VERSION = 3
  CONFIG_TYPE = 4
  SESSION_ID = 5
  MACHINES = 6
  REMOTE_MACHINE = 7
  LABEL = 8
  RESTART_MACHINE = 9
  DOCKER_NAME = 10


def setup_arg_parser(desc: str, arg_list: List[TunaArgs], parser=None):
  """ function to aggregate common command line args """
  if parser is not None:
    parser = jsonargparse.ArgumentParser(description=desc,
                                     parents=parser,
                                     conflict_handler='resolve')
  else:
    parser = jsonargparse.ArgumentParser(description=desc)
  parser.add_argument('--yaml', action=jsonargparse.ActionConfigFile)
  if TunaArgs.ARCH in arg_list:
    parser.add_argument(
        '-a',
        '--arch',
        type=str,
        dest='arch',
        default=None,
        required=False,
        help='Architecture of machines',
        choices=['gfx900', 'gfx906', 'gfx908', 'gfx1030', 'gfx90a'])
  if TunaArgs.NUM_CU in arg_list:
    parser.add_argument('-n',
                        '--num_cu',
                        dest='num_cu',
                        type=int,
                        default=None,
                        required=False,
                        help='Number of CUs on GPU',
                        choices=[36, 56, 60, 64, 104, 110, 120])
  if TunaArgs.DIRECTION in arg_list:
    parser.add_argument(
        '-d',
        '--direction',
        type=str,
        dest='direction',
        default=None,
        help='Direction of tunning, None means all (fwd, bwd, wrw), \
                          fwd = 1, bwd = 2, wrw = 4.',
        choices=[None, '1', '2', '4'])
  if TunaArgs.CONFIG_TYPE in arg_list:
    parser.add_argument('-C',
                        '--config_type',
                        dest='config_type',
                        help='Specify configuration type',
                        default=ConfigType.convolution,
                        choices=ConfigType,
                        type=ConfigType)
  if TunaArgs.SESSION_ID in arg_list:
    parser.add_argument(
        '--session_id',
        action='store',
        dest='session_id',
        help=
        'Session ID to be used as tuning tracker. Allows to correlate DB results to tuning sessions'
    )
  if TunaArgs.MACHINES in arg_list:
    parser.add_argument('-m',
                        '--machines',
                        dest='machines',
                        type=str,
                        default=None,
                        required=False,
                        help='Specify machine ids to use, comma separated')
  if TunaArgs.REMOTE_MACHINE in arg_list:
    parser.add_argument('--remote_machine',
                        dest='remote_machine',
                        action='store_true',
                        default=False,
                        help='Run the process on a network machine')
  if TunaArgs.LABEL in arg_list:
    parser.add_argument('-l',
                        '--label',
                        dest='label',
                        type=str,
                        default=None,
                        help='Specify label for jobs')
  if TunaArgs.RESTART_MACHINE in arg_list:
    parser.add_argument('-r',
                        '--restart',
                        dest='restart_machine',
                        action='store_true',
                        default=False,
                        help='Restart machines')
  if TunaArgs.DOCKER_NAME in arg_list:
    parser.add_argument('--docker_name',
                        dest='docker_name',
                        type=str,
                        default='miopentuna',
                        help='Select a docker to run on. (default miopentuna)')

  return parser


def clean_args(opt1='MIOPEN', opt2='miopen'):
  """clean arguments"""
  if opt1 in sys.argv:
    sys.argv.remove(opt1)
  if opt2 in sys.argv:
    sys.argv.remove(opt2)


def args_check(args, parser):
  """Common scripts args check function"""
  if args.machines is not None:
    args.machines = [int(x) for x in args.machines.split(',')
                    ] if ',' in args.machines else [int(args.machines)]

  args.local_machine = not args.remote_machine

  if args.init_session and not args.label:
    parser.error(
        "When setting up a new tunning session the following must be specified: "\
        "label.")<|MERGE_RESOLUTION|>--- conflicted
+++ resolved
@@ -25,12 +25,8 @@
 #
 ###############################################################################
 """ Module to centralize command line argument parsing """
-<<<<<<< HEAD
 import jsonargparse
-=======
-import argparse
 import sys
->>>>>>> bc3acd31
 from enum import Enum
 from typing import List
 from tuna.config_type import ConfigType
