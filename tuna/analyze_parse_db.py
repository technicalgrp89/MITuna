--- conflicted
+++ resolved
@@ -139,11 +139,7 @@
   return row, columns
 
 
-<<<<<<< HEAD
 def insert_solver_sqlite(cnx: sqlite3.Connection, slv: dict) -> None:
-=======
-def insert_solver_sqlite(cnx, slv):
->>>>>>> 5af612e3
   """insert solver into sqlite """
 
   config: int = slv['config']
