def shared_library_branch = scm.branches[0].name
if (shared_library_branch .contains("*/")) {
    shared_library_branch  = shared_library_branch.split("\\*/")[1]
   }
def util_lib="jenkins-shared@${shared_library_branch}"
echo "${util_lib}"

library "${util_lib}"

def initSession(){
  backend = "HIPNOGPU"
  def tuna_docker
  def tuna_docker_name = utils.getDockerName("HIPNOGPU")
  def build_args = "--build-arg FIN_TOKEN=${FIN_TOKEN} --network host --build-arg ROCMVERSION=${params.rocm_version} --build-arg OSDB_BKC_VERSION=${params.osdb_bkc_version} --build-arg BACKEND=${backend} --build-arg MIOPEN_BRANCH=${miopen_branch_name} --build-arg DB_NAME=${params.db_name} --build-arg DB_USER_NAME=${db_user} --build-arg DB_USER_PASSWORD=${db_password} --build-arg DB_HOSTNAME=${db_host} --build-arg MIOPEN_USE_MLIR=${params.use_mlir}"

  if(params.base_image != '')
  {
    build_args = build_args + " --build-arg BASEIMAGE=${params.base_image} --build-arg ROCM_PRE=1"
  }
  sh "echo ${build_args}"

  tuna_docker = docker.build("${tuna_docker_name}", "${build_args} ." )
  tuna_docker.push()

  def docker_run_args = "--network host  --dns 8.8.8.8 --device=/dev/kfd --device /dev/dri:/dev/dri:rw --volume /dev/dri:/dev/dri:rw --group-add video -e TUNA_DB_HOSTNAME=${db_host} -e TUNA_DB_NAME=${params.db_name} -e TUNA_DB_USER_NAME=${db_user} -e TUNA_DB_PASSWORD=${db_password} -e gateway_ip=${gateway_ip} -e gateway_port=${gateway_port} -e gateway_user=${gateway_user} -e TUNA_LOGLEVEL=${params.tuna_loglevel}"

  def num_session = utils.runsql("SELECT count(*) from session where reason='${job_label}';")
<<<<<<< HEAD
  sh "srun --no-kill -p ${slurm_partition} -N 1 -l bash -c 'docker run ${docker_run_args} ${tuna_docker_name} ./tuna/go_fish.py miopen --init_session -l ${job_label}'"
=======

  def margs = ''
  if(params.arch != '' && params.num_cu != '')
  {
    margs = "-a ${params.arch} -n ${params.num_cu}"
  }

  sh "srun --no-kill -p ${slurm_partition} -N 1 -l bash -c 'docker run ${docker_run_args} ${tuna_docker_name} ./tuna/go_fish.py miopen --init_session -l ${job_label} ${margs}'"
>>>>>>> e474fe81
  def num_session2 = utils.runsql("SELECT count(*) from session where reason='${job_label}';")
  println "Number of ${job_label} sessions: ${num_session2}"
  if(num_session.toInteger() <= num_session2.toInteger()){
      error("Session is not correctly initialized with the reason:${job_label}")
  }
}

def VerifyArgs()
{
    if(params.rocm_version == '' && params.osdb_bkc_version == '')
    {
      error "Either ROCm version or OSDB build number is required"
    }

    if(params.rocm_version != '' && params.osdb_bkc_version != '')
    {
      error "Can only specify either the ROCm version or the OSDB build number"
    }

    if(params.job_label=='')
    {
        error "Job label is required for init session!"
    }
}

pipeline {
  agent { node { label 'mysql' } }
  parameters {
    string(name: 'branch_name', defaultValue: 'init_session', description: '')
    string(name: 'miopen_branch_name', defaultValue: 'develop', description: 'MIOpen branch used to build dockers')
    string(name: 'slurm_partition', defaultValue: 'gpu-node', description: 'Name of the slurm partition to run jobs on')    
    string(name: 'arch', defaultValue: '', description: 'Manual override arch')
    string(name: 'num_cu', defaultValue: '', description: 'Manual override num_cu')
    string(name: 'job_label', defaultValue: '', description: 'Label for new session')
    choice(name: 'tuna_loglevel', choices: ['WARN', 'ERROR', 'INFO'], description: 'Log level for TUNA')
    choice(name: 'use_mlir', choices: ['On', 'Off'], description: 'Build MIOpen with MLIR enabled')
    string(name: 'db_host', defaultValue: "${headnode}", description: 'Name of the machine hosting the database instance')
    string(name: 'rocm_version', defaultValue: '', description: 'Version of ROCm for base docker packages, exclusive with osdb_bkc_version')
    string(name: 'osdb_bkc_version', defaultValue: '', description: 'Build number for OSDB, exclusive with rocm_version')
    string(name: 'db_name', defaultValue: "${PIPELINE_DB_NAME}", description: 'Name of the database schema')
    string(name: 'db_user', defaultValue: "${PIPELINE_USER}", description: 'Username for the databse')
    string(name: 'db_password', defaultValue: "${PIPELINE_PWD}", description: 'Password for the user')
    string(name: 'docker_registry', defaultValue: "${headnode}:5000", description: 'Name of the docker registry for pushing images')
    string(name: 'base_image', defaultValue: '', description: 'Put a fully qualified docker name here to use (optional)')
  }
  stages {
    stage("Check params")
    {
      steps {
        VerifyArgs()   
      }
    }
    stage('fin Solvers') 
    {
      steps{
        initSession()
      }
    }
  }
}<|MERGE_RESOLUTION|>--- conflicted
+++ resolved
@@ -25,9 +25,6 @@
   def docker_run_args = "--network host  --dns 8.8.8.8 --device=/dev/kfd --device /dev/dri:/dev/dri:rw --volume /dev/dri:/dev/dri:rw --group-add video -e TUNA_DB_HOSTNAME=${db_host} -e TUNA_DB_NAME=${params.db_name} -e TUNA_DB_USER_NAME=${db_user} -e TUNA_DB_PASSWORD=${db_password} -e gateway_ip=${gateway_ip} -e gateway_port=${gateway_port} -e gateway_user=${gateway_user} -e TUNA_LOGLEVEL=${params.tuna_loglevel}"
 
   def num_session = utils.runsql("SELECT count(*) from session where reason='${job_label}';")
-<<<<<<< HEAD
-  sh "srun --no-kill -p ${slurm_partition} -N 1 -l bash -c 'docker run ${docker_run_args} ${tuna_docker_name} ./tuna/go_fish.py miopen --init_session -l ${job_label}'"
-=======
 
   def margs = ''
   if(params.arch != '' && params.num_cu != '')
@@ -36,7 +33,6 @@
   }
 
   sh "srun --no-kill -p ${slurm_partition} -N 1 -l bash -c 'docker run ${docker_run_args} ${tuna_docker_name} ./tuna/go_fish.py miopen --init_session -l ${job_label} ${margs}'"
->>>>>>> e474fe81
   def num_session2 = utils.runsql("SELECT count(*) from session where reason='${job_label}';")
   println "Number of ${job_label} sessions: ${num_session2}"
   if(num_session.toInteger() <= num_session2.toInteger()){
